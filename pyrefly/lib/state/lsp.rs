/*
 * Copyright (c) Meta Platforms, Inc. and affiliates.
 *
 * This source code is licensed under the MIT license found in the
 * LICENSE file in the root directory of this source tree.
 */

use std::cmp::Reverse;

use dupe::Dupe;
use fuzzy_matcher::FuzzyMatcher;
use fuzzy_matcher::skim::SkimMatcherV2;
use itertools::Itertools;
use lsp_types::CompletionItem;
use lsp_types::CompletionItemKind;
use lsp_types::CompletionItemLabelDetails;
use lsp_types::CompletionItemTag;
use lsp_types::TextEdit;
use pyrefly_build::handle::Handle;
use pyrefly_python::ast::Ast;
use pyrefly_python::docstring::Docstring;
use pyrefly_python::dunder;
use pyrefly_python::keywords::get_keywords;
use pyrefly_python::module::Module;
use pyrefly_python::module::TextRangeWithModule;
use pyrefly_python::module_name::ModuleName;
use pyrefly_python::module_path::ModulePath;
use pyrefly_python::module_path::ModulePathDetails;
use pyrefly_python::module_path::ModuleStyle;
use pyrefly_python::short_identifier::ShortIdentifier;
use pyrefly_python::symbol_kind::SymbolKind;
use pyrefly_python::sys_info::SysInfo;
use pyrefly_util::gas::Gas;
use pyrefly_util::prelude::SliceExt;
use pyrefly_util::prelude::VecExt;
use pyrefly_util::task_heap::Cancelled;
use pyrefly_util::visit::Visit;
use ruff_python_ast::Alias;
use ruff_python_ast::AnyNodeRef;
use ruff_python_ast::Expr;
use ruff_python_ast::ExprAttribute;
use ruff_python_ast::ExprCall;
use ruff_python_ast::ExprContext;
use ruff_python_ast::ExprName;
use ruff_python_ast::Identifier;
use ruff_python_ast::Keyword;
use ruff_python_ast::ModModule;
use ruff_python_ast::StmtImportFrom;
use ruff_python_ast::UnaryOp;
use ruff_python_ast::name::Name;
use ruff_text_size::Ranged;
use ruff_text_size::TextRange;
use ruff_text_size::TextSize;
use serde::Deserialize;
use starlark_map::ordered_set::OrderedSet;
use starlark_map::small_map::SmallMap;

use crate::alt::attr::AttrDefinition;
use crate::alt::attr::AttrInfo;
use crate::binding::binding::Key;
use crate::config::error_kind::ErrorKind;
use crate::export::exports::Export;
use crate::export::exports::ExportLocation;
use crate::lsp::module_helpers::collect_symbol_def_paths;
use crate::lsp::wasm::inlay_hints::normalize_singleton_function_type_into_params;
use crate::state::ide::IntermediateDefinition;
use crate::state::ide::import_regular_import_edit;
use crate::state::ide::insert_import_edit;
use crate::state::ide::key_to_intermediate_definition;
use crate::state::import_tracker::ImportTracker;
use crate::state::import_tracker::format_type_for_annotation;
use crate::state::lsp_attributes::AttributeContext;
use crate::state::require::Require;
use crate::state::state::CancellableTransaction;
use crate::state::state::Transaction;
use crate::types::callable::Param;
use crate::types::module::ModuleType;
use crate::types::types::Type;

fn default_true() -> bool {
    true
}

#[derive(Clone, Copy, Debug, Default, Deserialize, PartialEq, Eq)]
#[serde(rename_all = "camelCase")]
pub enum AllOffPartial {
    All,
    #[default]
    Off,
    Partial,
}

#[derive(Clone, Copy, Debug, Deserialize)]
#[serde(rename_all = "camelCase")]
pub struct InlayHintConfig {
    #[serde(default)]
    pub call_argument_names: AllOffPartial,
    #[serde(default = "default_true")]
    pub function_return_types: bool,
    #[serde(default)]
    #[expect(unused)]
    pub pytest_parameters: bool,
    #[serde(default = "default_true")]
    pub variable_types: bool,
}

impl Default for InlayHintConfig {
    fn default() -> Self {
        Self {
            call_argument_names: AllOffPartial::Off,
            function_return_types: true,
            pytest_parameters: false,
            variable_types: true,
        }
    }
}

#[derive(Clone, Copy, Debug, Deserialize, Default, PartialEq, Eq)]
#[serde(rename_all = "camelCase")]
pub enum ImportFormat {
    #[default]
    Absolute,
    Relative,
}

#[derive(Clone, Copy, Debug, Deserialize, Default, PartialEq, Eq)]
#[serde(rename_all = "kebab-case")]
pub enum DisplayTypeErrors {
    #[default]
    Default,
    ForceOff,
    ForceOn,
}

const RESOLVE_EXPORT_INITIAL_GAS: Gas = Gas::new(100);
pub const MIN_CHARACTERS_TYPED_AUTOIMPORT: usize = 3;

/// Determines what to do when finding definitions. Do we continue searching, or stop somewhere intermediate?
#[derive(Clone, Copy, Debug)]
pub enum ImportBehavior {
    /// Stop at all imports (both renamed and non-renamed)
    StopAtEverything,
    /// Stop at renamed imports (e.g., `from foo import bar as baz`), but jump through non-renamed imports
    StopAtRenamedImports,
    /// Jump through all imports
    JumpThroughEverything,
}

#[derive(Clone, Copy, Debug)]
pub struct FindPreference {
    pub import_behavior: ImportBehavior,
    /// controls whether to prioritize finding pyi or py files. if false, we will search all search paths until a .py file is found before
    /// falling back to a .pyi.
    pub prefer_pyi: bool,
}

impl Default for FindPreference {
    fn default() -> Self {
        Self {
            import_behavior: ImportBehavior::JumpThroughEverything,
            prefer_pyi: true,
        }
    }
}

#[derive(Clone, Debug)]
pub enum DefinitionMetadata {
    Attribute,
    Module,
    Variable(Option<SymbolKind>),
    VariableOrAttribute(Option<SymbolKind>),
}

impl DefinitionMetadata {
    pub fn symbol_kind(&self) -> Option<SymbolKind> {
        match self {
            DefinitionMetadata::Attribute => Some(SymbolKind::Attribute),
            DefinitionMetadata::Module => Some(SymbolKind::Module),
            DefinitionMetadata::Variable(symbol_kind) => symbol_kind.as_ref().copied(),
            DefinitionMetadata::VariableOrAttribute(symbol_kind) => symbol_kind.as_ref().copied(),
        }
    }
}

#[derive(Debug)]
enum CalleeKind {
    // Function name
    Function(Identifier),
    // Range of the base expr + method name
    Method(TextRange, Identifier),
    Unknown,
}

fn callee_kind_from_call(call: &ExprCall) -> CalleeKind {
    match call.func.as_ref() {
        Expr::Name(name) => CalleeKind::Function(Ast::expr_name_identifier(name.clone())),
        Expr::Attribute(attr) => CalleeKind::Method(attr.value.range(), attr.attr.clone()),
        _ => CalleeKind::Unknown,
    }
}

/// Generic helper to visit keyword arguments with a custom handler.
/// The handler receives the keyword index and reference, and returns true to stop iteration.
/// This function will also take in a generic function which is used a filter
pub(crate) fn visit_keyword_arguments_until_match<F>(call: &ExprCall, mut filter: F) -> bool
where
    F: FnMut(usize, &Keyword) -> bool,
{
    for (j, kw) in call.arguments.keywords.iter().enumerate() {
        if filter(j, kw) {
            return true;
        }
    }
    false
}

#[derive(Debug)]
enum PatternMatchParameterKind {
    // Name defined using `as`
    // ex: `x` in `case ... as x: ...`, or `x` in `case x: ...`
    AsName,
    // Name defined using keyword argument pattern
    // ex: `x` in `case Foo(x=1): ...`
    KeywordArgName,
    // Name defined using `*` pattern
    // ex: `x` in `case [*x]: ...`
    StarName,
    // Name defined using `**` pattern
    // ex: `x` in case { ..., **x }: ...
    RestName,
}

#[derive(Debug)]
enum IdentifierContext {
    /// An identifier appeared in an expression. ex: `x` in `x + 1`
    Expr(ExprContext),
    /// An identifier appeared as the name of an attribute. ex: `y` in `x.y`
    Attribute {
        /// The range of just the base expression.
        base_range: TextRange,
        /// The range of the entire expression.
        range: TextRange,
    },
    /// An identifier appeared as the name of a keyword argument.
    /// ex: `x` in `f(x=1)`. We also store some info about the callee `f` so
    /// downstream logic can utilize the info.
    KeywordArgument(CalleeKind),
    /// An identifier appeared as the name of an imported module.
    /// ex: `x` in `import x`, or `from x import name`.
    ImportedModule {
        /// Name of the imported module.
        name: ModuleName,
        /// Keeps track of how many leading dots there are for the imported module.
        /// ex: `x.y` in `import x.y` has 0 dots, and `x` in `from ..x.y import z` has 2 dot.
        #[allow(dead_code)]
        dots: u32,
    },
    /// An identifier appeared as the name of a from...import statement.
    /// ex: `x` in `from y import x`.
    ImportedName {
        /// Name of the imported module.
        module_name: ModuleName,
        /// Keeps track of how many leading dots there are for the imported module.
        /// ex: `x.y` in `import x.y` has 0 dots, and `x` in `from ..x.y import z` has 2 dot.
        #[allow(dead_code)]
        dots: u32,
        /// Name of the imported entity in the current module. If there's no as-rename, this will be
        /// the same as the identifier. If there is as-rename, this will be the name after the `as`.
        /// ex: For `from ... import x`, the name is `x`. For `from ... import x as y`, the name is `y`.
        name_after_import: Identifier,
    },
    /// An identifier appeared as the name of a function.
    /// ex: `x` in `def x(...): ...`
    FunctionDef { docstring_range: Option<TextRange> },
    /// An identifier appeared as the name of a method.
    /// ex: `x` in `def x(self, ...): ...` inside a class
    MethodDef { docstring_range: Option<TextRange> },
    /// An identifier appeared as the name of a class.
    /// ex: `x` in `class x(...): ...`
    ClassDef { docstring_range: Option<TextRange> },
    /// An identifier appeared as the name of a parameter.
    /// ex: `x` in `def f(x): ...`
    Parameter,
    /// An identifier appeared as the name of a type parameter.
    /// ex: `T` in `def f[T](...): ...` or `U` in `class C[*U]: ...`
    TypeParameter,
    /// An identifier appeared as the name of an exception declared in
    /// an `except` branch.
    /// ex: `e` in `try ... except Exception as e: ...`
    ExceptionHandler,
    /// An identifier appeared as the name introduced via a `case` branch in a `match` statement.
    /// See [`PatternMatchParameterKind`] for examples.
    #[expect(dead_code)]
    PatternMatch(PatternMatchParameterKind),
}

#[derive(Debug)]
struct IdentifierWithContext {
    identifier: Identifier,
    context: IdentifierContext,
}

#[derive(PartialEq, Eq)]
pub enum AnnotationKind {
    #[allow(dead_code)]
    Parameter,
    Return,
    Variable,
}

<<<<<<< HEAD
#[derive(Clone, Debug)]
pub struct InlayHintWithEdits {
    pub position: TextSize,
    pub label: String,
    pub import_edits: Vec<(TextSize, String)>,
}

struct RenderedTypeHint {
    text: String,
    import_edits: Vec<(TextSize, String)>,
}

#[derive(Debug)]
pub struct ParameterAnnotation {
    pub text_size: TextSize,
    pub has_annotation: bool,
    pub ty: Option<Type>,
}

=======
>>>>>>> ce50b180
impl IdentifierWithContext {
    fn from_stmt_import(id: &Identifier, alias: &Alias) -> Self {
        let identifier = id.clone();
        let module_name = ModuleName::from_str(alias.name.as_str());
        Self {
            identifier,
            context: IdentifierContext::ImportedModule {
                name: module_name,
                dots: 0,
            },
        }
    }

    fn module_name_and_dots(import_from: &StmtImportFrom) -> (ModuleName, u32) {
        (
            if let Some(module) = &import_from.module {
                ModuleName::from_str(module.as_str())
            } else {
                ModuleName::from_str("")
            },
            import_from.level,
        )
    }

    fn from_stmt_import_from_module(id: &Identifier, import_from: &StmtImportFrom) -> Self {
        let identifier = id.clone();
        let (name, dots) = Self::module_name_and_dots(import_from);
        Self {
            identifier,
            context: IdentifierContext::ImportedModule { name, dots },
        }
    }

    fn from_stmt_import_from_name(
        id: &Identifier,
        alias: &Alias,
        import_from: &StmtImportFrom,
    ) -> Self {
        let identifier = id.clone();
        let (module_name, dots) = Self::module_name_and_dots(import_from);
        let name_after_import = if let Some(asname) = &alias.asname {
            asname.clone()
        } else {
            identifier.clone()
        };
        Self {
            identifier,
            context: IdentifierContext::ImportedName {
                module_name,
                dots,
                name_after_import,
            },
        }
    }

    fn from_stmt_function_def(id: &Identifier, docstring_range: Option<TextRange>) -> Self {
        Self {
            identifier: id.clone(),
            context: IdentifierContext::FunctionDef { docstring_range },
        }
    }

    fn from_stmt_method_def(id: &Identifier, docstring_range: Option<TextRange>) -> Self {
        Self {
            identifier: id.clone(),
            context: IdentifierContext::MethodDef { docstring_range },
        }
    }

    fn from_stmt_class_def(id: &Identifier, docstring_range: Option<TextRange>) -> Self {
        Self {
            identifier: id.clone(),
            context: IdentifierContext::ClassDef { docstring_range },
        }
    }

    fn from_parameter(id: &Identifier) -> Self {
        Self {
            identifier: id.clone(),
            context: IdentifierContext::Parameter,
        }
    }

    fn from_type_param(id: &Identifier) -> Self {
        Self {
            identifier: id.clone(),
            context: IdentifierContext::TypeParameter,
        }
    }

    fn from_exception_handler(id: &Identifier) -> Self {
        Self {
            identifier: id.clone(),
            context: IdentifierContext::ExceptionHandler,
        }
    }

    fn from_pattern_match_as(id: &Identifier) -> Self {
        Self {
            identifier: id.clone(),
            context: IdentifierContext::PatternMatch(PatternMatchParameterKind::AsName),
        }
    }

    fn from_pattern_match_keyword(id: &Identifier) -> Self {
        Self {
            identifier: id.clone(),
            context: IdentifierContext::PatternMatch(PatternMatchParameterKind::KeywordArgName),
        }
    }

    fn from_pattern_match_star(id: &Identifier) -> Self {
        Self {
            identifier: id.clone(),
            context: IdentifierContext::PatternMatch(PatternMatchParameterKind::StarName),
        }
    }

    fn from_pattern_match_rest(id: &Identifier) -> Self {
        Self {
            identifier: id.clone(),
            context: IdentifierContext::PatternMatch(PatternMatchParameterKind::RestName),
        }
    }

    fn from_keyword_argument(id: &Identifier, call: &ExprCall) -> Self {
        let identifier = id.clone();
        let callee_kind = callee_kind_from_call(call);
        Self {
            identifier,
            context: IdentifierContext::KeywordArgument(callee_kind),
        }
    }

    fn from_expr_attr(id: &Identifier, attr: &ExprAttribute) -> Self {
        let identifier = id.clone();
        Self {
            identifier,
            context: IdentifierContext::Attribute {
                base_range: attr.value.range(),
                range: attr.range(),
            },
        }
    }

    fn from_expr_name(expr_name: &ExprName) -> Self {
        let identifier = Ast::expr_name_identifier(expr_name.clone());
        Self {
            identifier,
            context: IdentifierContext::Expr(expr_name.ctx),
        }
    }
}

#[derive(Debug, Clone)]
pub struct FindDefinitionItemWithDocstring {
    pub metadata: DefinitionMetadata,
    pub definition_range: TextRange,
    pub module: Module,
    pub docstring_range: Option<TextRange>,
}

#[derive(Debug)]
pub struct FindDefinitionItem {
    pub metadata: DefinitionMetadata,
    pub definition_range: TextRange,
    pub module: Module,
}

impl<'a> Transaction<'a> {
    pub fn get_type(&self, handle: &Handle, key: &Key) -> Option<Type> {
        let idx = self.get_bindings(handle)?.key_to_idx(key);
        let answers = self.get_answers(handle)?;
        answers.get_type_at(idx)
    }

    pub fn get_type_trace(&self, handle: &Handle, range: TextRange) -> Option<Type> {
        let ans = self.get_answers(handle)?;
        ans.get_type_trace(range)
    }

    fn get_chosen_overload_trace(&self, handle: &Handle, range: TextRange) -> Option<Type> {
        let ans = self.get_answers(handle)?;
        ans.get_chosen_overload_trace(range)
    }

    fn type_from_expression_at(&self, handle: &Handle, position: TextSize) -> Option<Type> {
        let module = self.get_ast(handle)?;
        let covering_nodes = Ast::locate_node(&module, position);
        for node in covering_nodes {
            if node.as_expr_ref().is_none() {
                continue;
            }
            let range = node.range();
            if let Some(callable) = self.get_chosen_overload_trace(handle, range) {
                return Some(callable);
            }
            if let Some(ty) = self.get_type_trace(handle, range) {
                return Some(ty);
            }
        }
        None
    }

    fn identifier_at(&self, handle: &Handle, position: TextSize) -> Option<IdentifierWithContext> {
        let mod_module = self.get_ast(handle)?;
        let covering_nodes = Ast::locate_node(&mod_module, position);
        Self::identifier_from_covering_nodes(&covering_nodes)
    }

    fn identifier_from_covering_nodes(
        covering_nodes: &[AnyNodeRef],
    ) -> Option<IdentifierWithContext> {
        match (
            covering_nodes.first(),
            covering_nodes.get(1),
            covering_nodes.get(2),
            covering_nodes.get(3),
        ) {
            (
                Some(AnyNodeRef::Identifier(id)),
                Some(AnyNodeRef::Alias(alias)),
                Some(AnyNodeRef::StmtImport(_)),
                _,
            ) => {
                // `import id` or `import ... as id`
                Some(IdentifierWithContext::from_stmt_import(id, alias))
            }
            (
                Some(AnyNodeRef::Identifier(id)),
                Some(AnyNodeRef::StmtImportFrom(import_from)),
                _,
                _,
            ) => {
                // `from id import ...`
                Some(IdentifierWithContext::from_stmt_import_from_module(
                    id,
                    import_from,
                ))
            }
            (
                Some(AnyNodeRef::Identifier(id)),
                Some(AnyNodeRef::Alias(alias)),
                Some(AnyNodeRef::StmtImportFrom(import_from)),
                _,
            ) => {
                // `from ... import id`
                Some(IdentifierWithContext::from_stmt_import_from_name(
                    id,
                    alias,
                    import_from,
                ))
            }
            (
                Some(AnyNodeRef::Identifier(id)),
                Some(AnyNodeRef::StmtFunctionDef(stmt)),
                Some(AnyNodeRef::StmtClassDef(_)),
                _,
            ) => {
                // def id(...): ...
                Some(IdentifierWithContext::from_stmt_method_def(
                    id,
                    Docstring::range_from_stmts(&stmt.body),
                ))
            }
            (Some(AnyNodeRef::Identifier(id)), Some(AnyNodeRef::StmtFunctionDef(stmt)), _, _) => {
                // def id(...): ...
                Some(IdentifierWithContext::from_stmt_function_def(
                    id,
                    Docstring::range_from_stmts(&stmt.body),
                ))
            }
            (Some(AnyNodeRef::Identifier(id)), Some(AnyNodeRef::StmtClassDef(stmt)), _, _) => {
                // class id(...): ...
                Some(IdentifierWithContext::from_stmt_class_def(
                    id,
                    Docstring::range_from_stmts(&stmt.body),
                ))
            }
            (Some(AnyNodeRef::Identifier(id)), Some(AnyNodeRef::Parameter(_)), _, _) => {
                // def ...(id): ...
                Some(IdentifierWithContext::from_parameter(id))
            }
            (Some(AnyNodeRef::Identifier(id)), Some(AnyNodeRef::TypeParamTypeVar(_)), _, _) => {
                // def ...[id](...): ...
                Some(IdentifierWithContext::from_type_param(id))
            }
            (
                Some(AnyNodeRef::Identifier(id)),
                Some(AnyNodeRef::TypeParamTypeVarTuple(_)),
                _,
                _,
            ) => {
                // def ...[*id](...): ...
                Some(IdentifierWithContext::from_type_param(id))
            }
            (Some(AnyNodeRef::Identifier(id)), Some(AnyNodeRef::TypeParamParamSpec(_)), _, _) => {
                // def ...[**id](...): ...
                Some(IdentifierWithContext::from_type_param(id))
            }
            (
                Some(AnyNodeRef::Identifier(id)),
                Some(AnyNodeRef::ExceptHandlerExceptHandler(_)),
                _,
                _,
            ) => {
                // try ... except ... as id: ...
                Some(IdentifierWithContext::from_exception_handler(id))
            }
            (Some(AnyNodeRef::Identifier(id)), Some(AnyNodeRef::PatternMatchAs(_)), _, _) => {
                // match ... case ... as id: ...
                Some(IdentifierWithContext::from_pattern_match_as(id))
            }
            (Some(AnyNodeRef::Identifier(id)), Some(AnyNodeRef::PatternKeyword(_)), _, _) => {
                // match ... case ...(id=...): ...
                Some(IdentifierWithContext::from_pattern_match_keyword(id))
            }
            (Some(AnyNodeRef::Identifier(id)), Some(AnyNodeRef::PatternMatchStar(_)), _, _) => {
                // match ... case [..., *id]: ...
                Some(IdentifierWithContext::from_pattern_match_star(id))
            }
            (Some(AnyNodeRef::Identifier(id)), Some(AnyNodeRef::PatternMatchMapping(_)), _, _) => {
                // match ... case {..., **id}: ...
                Some(IdentifierWithContext::from_pattern_match_rest(id))
            }
            (
                Some(AnyNodeRef::Identifier(id)),
                Some(AnyNodeRef::Keyword(_)),
                Some(AnyNodeRef::Arguments(_)),
                Some(AnyNodeRef::ExprCall(call)),
            ) => {
                // XXX(..., id=..., ...)
                Some(IdentifierWithContext::from_keyword_argument(id, call))
            }
            (Some(AnyNodeRef::Identifier(id)), Some(AnyNodeRef::ExprAttribute(attr)), _, _) => {
                // `XXX.id`
                Some(IdentifierWithContext::from_expr_attr(id, attr))
            }
            (Some(AnyNodeRef::ExprName(name)), _, _, _) => {
                Some(IdentifierWithContext::from_expr_name(name))
            }
            _ => None,
        }
    }

    fn callee_at(&self, handle: &Handle, position: TextSize) -> Option<ExprCall> {
        let mod_module = self.get_ast(handle)?;
        fn f(x: &Expr, find: TextSize, res: &mut Option<ExprCall>) {
            if let Expr::Call(call) = x
                && call.func.range().contains_inclusive(find)
            {
                f(call.func.as_ref(), find, res);
                if res.is_some() {
                    return;
                }
                *res = Some(call.clone());
            } else {
                x.recurse(&mut |x| f(x, find, res));
            }
        }
        let mut res = None;
        mod_module.visit(&mut |x| f(x, position, &mut res));
        res
    }

    fn refine_param_location_for_callee(
        &self,
        ast: &ModModule,
        callee_range: TextRange,
        param_name: &Identifier,
    ) -> Option<TextRange> {
        let covering_nodes = Ast::locate_node(ast, callee_range.start());
        match (covering_nodes.first(), covering_nodes.get(1)) {
            (Some(AnyNodeRef::Identifier(_)), Some(AnyNodeRef::StmtFunctionDef(function_def))) => {
                // Only check regular and kwonly params since posonly params cannot be passed by name
                // on the caller side.
                for regular_param in function_def.parameters.args.iter() {
                    if regular_param.name().id() == param_name.id() {
                        return Some(regular_param.name().range());
                    }
                }
                for kwonly_param in function_def.parameters.kwonlyargs.iter() {
                    if kwonly_param.name().id() == param_name.id() {
                        return Some(kwonly_param.name().range());
                    }
                }
                None
            }
            _ => None,
        }
    }

    fn definition_at(&self, handle: &Handle, position: TextSize) -> Option<Key> {
        self.get_bindings(handle)?
            .definition_at_position(position)
            .cloned()
    }

    pub fn get_type_at(&self, handle: &Handle, position: TextSize) -> Option<Type> {
        // TODO(grievejia): Remove the usage of `definition_at()`: it doesn't reliably detect all
        // definitions.
        if let Some(key) = self.definition_at(handle, position) {
            return self.get_type(handle, &key);
        }

        match self.identifier_at(handle, position) {
            Some(IdentifierWithContext {
                identifier: id,
                context: IdentifierContext::Expr(expr_context),
            }) => {
                let key = match expr_context {
                    ExprContext::Store => Key::Definition(ShortIdentifier::new(&id)),
                    ExprContext::Load | ExprContext::Del | ExprContext::Invalid => {
                        Key::BoundName(ShortIdentifier::new(&id))
                    }
                };

                if self.get_bindings(handle)?.is_valid_key(&key) {
                    if let Some(ExprCall {
                        node_index: _,
                        range: _,
                        func,
                        arguments,
                    }) = &self.callee_at(handle, position)
                        && func.range() == id.range
                        && let Some(ret) = self.get_chosen_overload_trace(handle, arguments.range)
                    {
                        Some(ret)
                    } else {
                        self.get_type(handle, &key)
                    }
                } else {
                    None
                }
            }
            Some(IdentifierWithContext {
                identifier: _,
                context:
                    IdentifierContext::ImportedModule {
                        name: module_name, ..
                    },
            }) => {
                // TODO: Handle relative import (via ModuleName::new_maybe_relative)
                Some(Type::Module(ModuleType::new(
                    module_name.first_component(),
                    OrderedSet::from_iter([module_name]),
                )))
            }
            Some(IdentifierWithContext {
                identifier: _,
                context: IdentifierContext::ImportedName { .. },
            }) => {
                // TODO(grievejia): handle definitions of imported names
                None
            }
            Some(IdentifierWithContext {
                identifier: _,
                context:
                    IdentifierContext::FunctionDef { docstring_range: _ }
                    | IdentifierContext::MethodDef { docstring_range: _ },
            }) => {
                // TODO(grievejia): Handle definitions of functions
                None
            }
            Some(IdentifierWithContext {
                identifier: _,
                context: IdentifierContext::ClassDef { docstring_range: _ },
            }) => {
                // TODO(grievejia): Handle definitions of classes
                None
            }
            Some(IdentifierWithContext {
                identifier: _,
                context: IdentifierContext::Parameter,
            }) => {
                // TODO(grievejia): Handle definitions of params
                None
            }
            Some(IdentifierWithContext {
                identifier: _,
                context: IdentifierContext::TypeParameter,
            }) => {
                // TODO(grievejia): Handle definitions of type params
                None
            }
            Some(IdentifierWithContext {
                identifier: _,
                context: IdentifierContext::ExceptionHandler,
            }) => {
                // TODO(grievejia): Handle definitions of exception names
                None
            }
            Some(IdentifierWithContext {
                identifier: _,
                context: IdentifierContext::PatternMatch(_),
            }) => {
                // TODO(grievejia): Handle definitions of pattern-introduced names
                None
            }
            Some(IdentifierWithContext {
                identifier,
                context: IdentifierContext::KeywordArgument(callee_kind),
            }) => self
                .find_definition_for_keyword_argument(
                    handle,
                    &identifier,
                    &callee_kind,
                    FindPreference::default(),
                )
                .first()
                .and_then(|item| {
                    self.definition_at(handle, item.definition_range.start())
                        .and_then(|key| self.get_type(handle, &key))
                }),
            Some(IdentifierWithContext {
                identifier: _,
                context: IdentifierContext::Attribute { range, .. },
            }) => {
                if let Some(ExprCall {
                    node_index: _,
                    range: _,
                    func,
                    arguments,
                }) = &self.callee_at(handle, position)
                    && func.range() == range
                    && let Some(ret) = self.get_chosen_overload_trace(handle, arguments.range)
                {
                    Some(ret)
                } else {
                    self.get_type_trace(handle, range)
                }
            }
            None => self.type_from_expression_at(handle, position),
        }
    }

    fn resolve_named_import(
        &self,
        handle: &Handle,
        module_name: ModuleName,
        name: Name,
        preference: FindPreference,
    ) -> Option<(Handle, Export)> {
        let mut m = module_name;
        let mut gas = RESOLVE_EXPORT_INITIAL_GAS;
        let mut name = name;
        while !gas.stop() {
            let handle = match preference.prefer_pyi {
                true => self.import_handle(handle, m, None).finding()?,
                false => self
                    .import_handle_prefer_executable(handle, m, None)
                    .finding()?,
            };
            match self.get_exports(&handle).get(&name) {
                Some(ExportLocation::ThisModule(export)) => {
                    return Some((handle.clone(), export.clone()));
                }
                Some(ExportLocation::OtherModule(module, aliased_name)) => {
                    if let Some(aliased_name) = aliased_name {
                        name = aliased_name.clone();
                    }
                    m = *module;
                }
                None => return None,
            }
        }
        None
    }

    /// The behavior of import resolution depends on `preference.import_behavior`:
    /// - `JumpThroughNothing`: Stop at all imports (both renamed and non-renamed)
    /// - `JumpThroughRenamedImports`: Stop at renamed imports like `from foo import bar as baz`, but jump through non-renamed imports
    /// - `JumpThroughEverything`: Jump through all imports
    fn resolve_intermediate_definition(
        &self,
        handle: &Handle,
        intermediate_definition: IntermediateDefinition,
        preference: FindPreference,
    ) -> Option<(Handle, Export)> {
        match intermediate_definition {
            IntermediateDefinition::Local(export) => Some((handle.dupe(), export)),
            IntermediateDefinition::NamedImport(
                import_key,
                module_name,
                name,
                original_name_range,
            ) => {
                let (def_handle, export) =
                    self.resolve_named_import(handle, module_name, name, preference)?;
                // Determine whether to stop at the import or follow through
                let should_stop_at_import = match preference.import_behavior {
                    ImportBehavior::StopAtEverything => {
                        // Stop at ALL imports
                        true
                    }
                    ImportBehavior::StopAtRenamedImports => {
                        // Stop only at renamed imports
                        original_name_range.is_some()
                    }
                    ImportBehavior::JumpThroughEverything => {
                        // Follow through all imports
                        false
                    }
                };

                if should_stop_at_import {
                    Some((
                        handle.dupe(),
                        Export {
                            location: import_key,
                            ..export
                        },
                    ))
                } else {
                    Some((def_handle, export))
                }
            }
            IntermediateDefinition::Module(name) => {
                let handle = match preference.prefer_pyi {
                    true => self.import_handle(handle, name, None).finding()?,
                    false => self
                        .import_handle_prefer_executable(handle, name, None)
                        .finding()?,
                };
                let docstring_range = self.get_module_docstring_range(&handle);
                Some((
                    handle,
                    Export {
                        location: TextRange::default(),
                        symbol_kind: Some(SymbolKind::Module),
                        docstring_range,
                        deprecation: None,
                        special_export: None,
                    },
                ))
            }
        }
    }

    fn resolve_attribute_definition(
        &self,
        handle: &Handle,
        attr_name: &Name,
        definition: AttrDefinition,
        docstring_range: Option<TextRange>,
        preference: FindPreference,
    ) -> Option<(TextRangeWithModule, Option<TextRange>)> {
        match definition {
            AttrDefinition::FullyResolved(text_range_with_module_info) => {
                // If prefer_pyi is false and the current module is a .pyi file,
                // try to find the corresponding .py file
                if !preference.prefer_pyi
                    && text_range_with_module_info.module.path().is_interface()
                    && let Some((exec_module, exec_range, exec_docstring)) = self
                        .search_corresponding_py_module_for_attribute(
                            handle,
                            attr_name,
                            &text_range_with_module_info,
                        )
                {
                    return Some((
                        TextRangeWithModule::new(exec_module, exec_range),
                        exec_docstring,
                    ));
                }
                Some((text_range_with_module_info, docstring_range))
            }
            AttrDefinition::PartiallyResolvedImportedModuleAttribute { module_name } => {
                let (handle, export) =
                    self.resolve_named_import(handle, module_name, attr_name.clone(), preference)?;
                let module_info = self.get_module_info(&handle)?;
                Some((
                    TextRangeWithModule::new(module_info, export.location),
                    export.docstring_range,
                ))
            }
        }
    }

    /// Find the .py definition for a corresponding .pyi definition by importing
    /// and parsing the AST, looking for classes/functions.
    fn search_corresponding_py_module_for_attribute(
        &self,
        request_handle: &Handle,
        attr_name: &Name,
        pyi_definition: &TextRangeWithModule,
    ) -> Option<(Module, TextRange, Option<TextRange>)> {
        let context = AttributeContext::from_module(&pyi_definition.module, pyi_definition.range)?;
        let executable_handle = self
            .import_handle_prefer_executable(request_handle, pyi_definition.module.name(), None)
            .finding()?;
        if executable_handle.path().style() != ModuleStyle::Executable {
            return None;
        }
        let _ = self.get_exports(&executable_handle);
        let executable_module = self.get_module_info(&executable_handle)?;
        let ast = self.get_ast(&executable_handle).unwrap_or_else(|| {
            Ast::parse(
                executable_module.contents(),
                executable_module.source_type(),
            )
            .0
            .into()
        });
        let (def_range, docstring_range) =
            crate::state::lsp_attributes::definition_from_executable_ast(
                ast.as_ref(),
                &context,
                attr_name,
            )?;
        Some((executable_module, def_range, docstring_range))
    }

    pub fn key_to_export(
        &self,
        handle: &Handle,
        key: &Key,
        preference: FindPreference,
    ) -> Option<(Handle, Export)> {
        let bindings = self.get_bindings(handle)?;
        let intermediate_definition = key_to_intermediate_definition(&bindings, key)?;
        let (definition_handle, mut export) =
            self.resolve_intermediate_definition(handle, intermediate_definition, preference)?;
        if let Export {
            symbol_kind: Some(symbol_kind),
            ..
        } = &export
            && *symbol_kind == SymbolKind::Variable
            && let Some(type_) = self.get_type(handle, key)
        {
            let symbol_kind = match type_ {
                Type::Callable(_) | Type::Function(_) => SymbolKind::Function,
                Type::BoundMethod(_) => SymbolKind::Method,
                Type::ClassDef(_) | Type::Type(_) => SymbolKind::Class,
                Type::Module(_) => SymbolKind::Module,
                Type::TypeAlias(_) => SymbolKind::TypeAlias,
                _ => *symbol_kind,
            };
            export.symbol_kind = Some(symbol_kind);
        }
        Some((definition_handle, export))
    }

    // This is for cases where we are 100% certain that `identifier` points to a "real" name
    // definition at a known context (e.g. `identifier is the name of a function or class`).
    // If we are not certain (e.g. `identifier` is imported from another module so it's "real"
    // definition could be somewhere else), use `find_definition_for_name_def()` instead.
    fn find_definition_for_simple_def(
        &self,
        handle: &Handle,
        identifier: &Identifier,
        symbol_kind: SymbolKind,
    ) -> Option<FindDefinitionItem> {
        Some(FindDefinitionItem {
            metadata: DefinitionMetadata::Variable(Some(symbol_kind)),
            module: self.get_module_info(handle)?,
            definition_range: identifier.range,
        })
    }

    fn find_export_for_key(
        &self,
        handle: &Handle,
        key: &Key,
        preference: FindPreference,
    ) -> Option<(Handle, Export)> {
        if !self.get_bindings(handle)?.is_valid_key(key) {
            return None;
        }
        self.key_to_export(handle, key, preference)
    }

    fn find_definition_for_name_def(
        &self,
        handle: &Handle,
        name: &Identifier,
        preference: FindPreference,
    ) -> Option<FindDefinitionItemWithDocstring> {
        let def_key = Key::Definition(ShortIdentifier::new(name));
        let (
            handle,
            Export {
                location,
                symbol_kind,
                docstring_range,
                ..
            },
        ) = self.find_export_for_key(handle, &def_key, preference)?;
        let module_info = self.get_module_info(&handle)?;
        Some(FindDefinitionItemWithDocstring {
            metadata: DefinitionMetadata::VariableOrAttribute(symbol_kind),
            definition_range: location,
            module: module_info,
            docstring_range,
        })
    }

    pub fn find_definition_for_name_use(
        &self,
        handle: &Handle,
        name: &Identifier,
        preference: FindPreference,
    ) -> Option<FindDefinitionItemWithDocstring> {
        let use_key = Key::BoundName(ShortIdentifier::new(name));
        let (
            handle,
            Export {
                location,
                symbol_kind,
                docstring_range,
                ..
            },
        ) = self.find_export_for_key(handle, &use_key, preference)?;
        Some(FindDefinitionItemWithDocstring {
            metadata: DefinitionMetadata::Variable(symbol_kind),
            definition_range: location,
            module: self.get_module_info(&handle)?,
            docstring_range,
        })
    }

    fn find_definition_for_base_type(
        &self,
        handle: &Handle,
        preference: FindPreference,
        completions: Vec<AttrInfo>,
        name: &Name,
    ) -> Option<FindDefinitionItemWithDocstring> {
        completions.into_iter().find_map(|x| {
            if &x.name == name {
                let (definition, docstring_range) = self.resolve_attribute_definition(
                    handle,
                    &x.name,
                    x.definition?,
                    x.docstring_range,
                    preference,
                )?;
                Some(FindDefinitionItemWithDocstring {
                    metadata: DefinitionMetadata::Attribute,
                    definition_range: definition.range,
                    module: definition.module,
                    docstring_range,
                })
            } else {
                None
            }
        })
    }

    fn find_attribute_definition_for_base_type(
        &self,
        handle: &Handle,
        preference: FindPreference,
        base_type: Type,
        name: &Name,
    ) -> Vec<FindDefinitionItemWithDocstring> {
        self.ad_hoc_solve(handle, |solver| {
            let completions = |ty| solver.completions(ty, Some(name), false);

            match base_type {
                Type::Union(tys) | Type::Intersect(box (tys, _)) => tys
                    .into_iter()
                    .filter_map(|ty_| {
                        self.find_definition_for_base_type(
                            handle,
                            preference,
                            completions(ty_),
                            name,
                        )
                    })
                    .collect(),
                ty => self
                    .find_definition_for_base_type(handle, preference, completions(ty), name)
                    .map_or(vec![], |item| vec![item]),
            }
        })
        .unwrap_or_default()
    }

    fn find_definition_for_operator(
        &self,
        handle: &Handle,
        covering_nodes: &[AnyNodeRef],
        preference: FindPreference,
    ) -> Vec<FindDefinitionItemWithDocstring> {
        let Some((base_type, dunder_method_name)) =
            covering_nodes.iter().find_map(|node| match node {
                AnyNodeRef::ExprCompare(compare) => {
                    for op in &compare.ops {
                        if let Some(dunder_name) = dunder::rich_comparison_dunder(*op)
                            && let Some(answers) = self.get_answers(handle)
                            && let Some(left_type) = answers.get_type_trace(compare.left.range())
                        {
                            return Some((left_type, dunder_name));
                        }
                    }
                    None
                }
                AnyNodeRef::ExprBinOp(binop) => {
                    let dunder_name = Name::new_static(binop.op.dunder());
                    if let Some(answers) = self.get_answers(handle)
                        && let Some(left_type) = answers.get_type_trace(binop.left.range())
                    {
                        return Some((left_type, dunder_name));
                    }
                    None
                }
                AnyNodeRef::ExprUnaryOp(unaryop) => {
                    let dunder_name = match unaryop.op {
                        UnaryOp::Invert => Some(dunder::INVERT),
                        UnaryOp::Not => None,
                        UnaryOp::UAdd => Some(dunder::POS),
                        UnaryOp::USub => Some(dunder::NEG),
                    };
                    if let Some(dunder_name) = dunder_name
                        && let Some(answers) = self.get_answers(handle)
                        && let Some(operand_type) = answers.get_type_trace(unaryop.operand.range())
                    {
                        return Some((operand_type, dunder_name));
                    }
                    None
                }
                _ => None,
            })
        else {
            return vec![];
        };

        // Find the attribute definition for the dunder method on the base type
        self.find_attribute_definition_for_base_type(
            handle,
            preference,
            base_type,
            &dunder_method_name,
        )
    }

    pub fn find_definition_for_attribute(
        &self,
        handle: &Handle,
        base_range: TextRange,
        name: &Name,
        preference: FindPreference,
    ) -> Vec<FindDefinitionItemWithDocstring> {
        if let Some(answers) = self.get_answers(handle)
            && let Some(base_type) = answers.get_type_trace(base_range)
        {
            self.find_attribute_definition_for_base_type(handle, preference, base_type, name)
        } else {
            vec![]
        }
    }

    fn find_definition_for_imported_module(
        &self,
        handle: &Handle,
        module_name: ModuleName,
        preference: FindPreference,
    ) -> Option<FindDefinitionItemWithDocstring> {
        // TODO: Handle relative import (via ModuleName::new_maybe_relative)
        let handle = match preference.prefer_pyi {
            true => self.import_handle(handle, module_name, None).finding()?,
            false => self
                .import_handle_prefer_executable(handle, module_name, None)
                .finding()?,
        };
        // if the module is not yet loaded, force loading by asking for exports
        // necessary for imports that are not in tdeps (e.g. .py when there is also a .pyi)
        // todo(kylei): better solution
        let _ = self.get_exports(&handle);

        let module_info = self.get_module_info(&handle)?;
        Some(FindDefinitionItemWithDocstring {
            metadata: DefinitionMetadata::Module,
            definition_range: TextRange::default(),
            module: module_info,
            docstring_range: self.get_module_docstring_range(&handle),
        })
    }

    fn find_definition_for_keyword_argument(
        &self,
        handle: &Handle,
        identifier: &Identifier,
        callee_kind: &CalleeKind,
        preference: FindPreference,
    ) -> Vec<FindDefinitionItem> {
        // NOTE(grievejia): There might be a better way to compute this that doesn't require 2 containing node
        // traversal, once we gain access to the callee function def from callee_kind directly.
        let callee_locations = self.get_callee_location(handle, callee_kind, preference);
        if callee_locations.is_empty() {
            return vec![];
        }

        // Group all locations by their containing module, so later we could avoid reparsing
        // the same module multiple times.
        let location_count = callee_locations.len();
        let mut modules_to_ranges: SmallMap<Module, Vec<TextRange>> =
            SmallMap::with_capacity(location_count);
        for TextRangeWithModule { module, range } in callee_locations.into_iter() {
            modules_to_ranges.entry(module).or_default().push(range)
        }

        let mut results: Vec<FindDefinitionItem> = Vec::with_capacity(location_count);
        for (module_info, ranges) in modules_to_ranges.into_iter() {
            let ast = {
                let handle = Handle::new(
                    module_info.name(),
                    module_info.path().dupe(),
                    handle.sys_info().dupe(),
                );
                self.get_ast(&handle).unwrap_or_else(|| {
                    // We may not have the AST available for the handle if it's not opened -- in that case,
                    // Re-parse the module to get the AST.
                    Ast::parse(module_info.contents(), module_info.source_type())
                        .0
                        .into()
                })
            };

            for range in ranges.into_iter() {
                let refined_param_range =
                    self.refine_param_location_for_callee(ast.as_ref(), range, identifier);
                // TODO(grievejia): Should we filter out unrefinable ranges here?
                results.push(FindDefinitionItem {
                    metadata: DefinitionMetadata::Variable(Some(SymbolKind::Variable)),
                    definition_range: refined_param_range.unwrap_or(range),
                    module: module_info.dupe(),
                })
            }
        }
        results
    }

    fn get_callee_location(
        &self,
        handle: &Handle,
        callee_kind: &CalleeKind,
        preference: FindPreference,
    ) -> Vec<TextRangeWithModule> {
        let defs = match callee_kind {
            CalleeKind::Function(name) => self
                .find_definition_for_name_use(handle, name, preference)
                .map_or(vec![], |item| vec![item]),
            CalleeKind::Method(base_range, name) => {
                self.find_definition_for_attribute(handle, *base_range, name.id(), preference)
            }
            CalleeKind::Unknown => vec![],
        };
        defs.into_iter()
            .map(|item| TextRangeWithModule::new(item.module, item.definition_range))
            .collect()
    }

    /// Find the definition, metadata and optionally the docstring for the given position.
    pub fn find_definition(
        &self,
        handle: &Handle,
        position: TextSize,
        preference: FindPreference,
    ) -> Vec<FindDefinitionItemWithDocstring> {
        let Some(mod_module) = self.get_ast(handle) else {
            return vec![];
        };
        let covering_nodes = Ast::locate_node(&mod_module, position);

        match Self::identifier_from_covering_nodes(&covering_nodes) {
            Some(IdentifierWithContext {
                identifier: id,
                context: IdentifierContext::Expr(expr_context),
            }) => {
                match expr_context {
                    ExprContext::Store => {
                        // This is a variable definition
                        // Can't use `find_definition_for_simple_def()` here because not all assignments
                        // are guaranteed defs: they might be a modification to a name defined somewhere
                        // else.
                        self.find_definition_for_name_def(handle, &id, preference)
                            .map_or(vec![], |item| vec![item])
                    }
                    ExprContext::Load | ExprContext::Del | ExprContext::Invalid => {
                        // This is a usage of the variable
                        self.find_definition_for_name_use(handle, &id, preference)
                            .map_or(vec![], |item| vec![item])
                    }
                }
            }
            Some(IdentifierWithContext {
                identifier: _,
                context:
                    IdentifierContext::ImportedModule {
                        name: module_name, ..
                    },
            }) => self
                .find_definition_for_imported_module(handle, module_name, preference)
                .map_or(vec![], |item| vec![item]),
            Some(IdentifierWithContext {
                identifier: _,
                context:
                    IdentifierContext::ImportedName {
                        name_after_import, ..
                    },
            }) => self
                .find_definition_for_name_def(handle, &name_after_import, preference)
                .map_or(vec![], |item| vec![item]),
            Some(IdentifierWithContext {
                identifier,
                context: IdentifierContext::MethodDef { docstring_range },
            }) => self.get_module_info(handle).map_or(vec![], |module| {
                vec![FindDefinitionItemWithDocstring {
                    metadata: DefinitionMetadata::Attribute,
                    module,
                    definition_range: identifier.range,
                    docstring_range,
                }]
            }),
            Some(IdentifierWithContext {
                identifier,
                context: IdentifierContext::FunctionDef { docstring_range },
            }) => self
                .find_definition_for_simple_def(handle, &identifier, SymbolKind::Function)
                .map_or(vec![], |item| {
                    vec![FindDefinitionItemWithDocstring {
                        metadata: item.metadata,
                        definition_range: item.definition_range,
                        module: item.module,
                        docstring_range,
                    }]
                }),
            Some(IdentifierWithContext {
                identifier,
                context: IdentifierContext::ClassDef { docstring_range },
            }) => self
                .find_definition_for_simple_def(handle, &identifier, SymbolKind::Class)
                .map_or(vec![], |item| {
                    vec![FindDefinitionItemWithDocstring {
                        metadata: item.metadata,
                        definition_range: item.definition_range,
                        module: item.module,
                        docstring_range,
                    }]
                }),
            Some(IdentifierWithContext {
                identifier,
                context: IdentifierContext::Parameter,
            }) => self
                .find_definition_for_simple_def(handle, &identifier, SymbolKind::Parameter)
                .map_or(vec![], |item| {
                    vec![FindDefinitionItemWithDocstring {
                        metadata: item.metadata,
                        definition_range: item.definition_range,
                        module: item.module,
                        docstring_range: None,
                    }]
                }),
            Some(IdentifierWithContext {
                identifier,
                context: IdentifierContext::TypeParameter,
            }) => self
                .find_definition_for_simple_def(handle, &identifier, SymbolKind::TypeParameter)
                .map_or(vec![], |item| {
                    vec![FindDefinitionItemWithDocstring {
                        metadata: item.metadata,
                        definition_range: item.definition_range,
                        module: item.module,
                        docstring_range: None,
                    }]
                }),
            Some(IdentifierWithContext {
                identifier,
                context: IdentifierContext::ExceptionHandler | IdentifierContext::PatternMatch(_),
            }) => self
                .find_definition_for_simple_def(handle, &identifier, SymbolKind::Variable)
                .map_or(vec![], |item| {
                    vec![FindDefinitionItemWithDocstring {
                        metadata: item.metadata,
                        definition_range: item.definition_range,
                        module: item.module,
                        docstring_range: None,
                    }]
                }),
            Some(IdentifierWithContext {
                identifier,
                context: IdentifierContext::KeywordArgument(callee_kind),
            }) => self
                .find_definition_for_keyword_argument(handle, &identifier, &callee_kind, preference)
                .map(|item| FindDefinitionItemWithDocstring {
                    metadata: item.metadata.clone(),
                    definition_range: item.definition_range,
                    module: item.module.clone(),
                    docstring_range: None,
                }),
            Some(IdentifierWithContext {
                identifier,
                context: IdentifierContext::Attribute { base_range, .. },
            }) => {
                self.find_definition_for_attribute(handle, base_range, identifier.id(), preference)
            }
            None => self.find_definition_for_operator(handle, &covering_nodes, preference),
        }
    }

    pub fn goto_definition(&self, handle: &Handle, position: TextSize) -> Vec<TextRangeWithModule> {
        let mut definitions = self.find_definition(
            handle,
            position,
            FindPreference {
                prefer_pyi: false,
                ..Default::default()
            },
        );
        // Add pyi definitions if we haven't found any py definition
        if definitions.is_empty() {
            definitions.append(&mut self.find_definition(
                handle,
                position,
                FindPreference::default(),
            ));
        }

        definitions.into_map(|item| TextRangeWithModule::new(item.module, item.definition_range))
    }

    pub fn goto_declaration(
        &self,
        handle: &Handle,
        position: TextSize,
    ) -> Vec<TextRangeWithModule> {
        // Go-to declaration stops at intermediate definitions (imports, type stubs)
        // rather than jumping through to the final implementation
        let definitions = self.find_definition(
            handle,
            position,
            FindPreference {
                import_behavior: ImportBehavior::StopAtEverything,
                prefer_pyi: true,
            },
        );

        definitions.into_map(|item| TextRangeWithModule::new(item.module, item.definition_range))
    }

    pub fn goto_type_definition(
        &self,
        handle: &Handle,
        position: TextSize,
    ) -> Vec<TextRangeWithModule> {
        let type_ = self.get_type_at(handle, position);

        if let Some(t) = type_ {
            let symbol_def_paths = collect_symbol_def_paths(&t);

            if !symbol_def_paths.is_empty() {
                return symbol_def_paths.map(|(qname, _)| {
                    TextRangeWithModule::new(qname.module().clone(), qname.range())
                });
            }
        }

        self.find_definition(handle, position, FindPreference::default())
            .into_map(|item| TextRangeWithModule::new(item.module, item.definition_range))
    }

    /// This function should not be used for user-facing go-to-definition. However, it is exposed to
    /// tests so that we can test the behavior that's useful for find-refs.
    #[cfg(test)]
    pub(crate) fn goto_definition_do_not_jump_through_renamed_import(
        &self,
        handle: &Handle,
        position: TextSize,
    ) -> Option<TextRangeWithModule> {
        self.find_definition(
            handle,
            position,
            FindPreference {
                import_behavior: ImportBehavior::StopAtRenamedImports,
                ..Default::default()
            },
        )
        .into_iter()
        .next()
        .map(|item| TextRangeWithModule::new(item.module, item.definition_range))
    }

    fn search_modules_fuzzy(&self, pattern: &str) -> Vec<ModuleName> {
        let matcher = SkimMatcherV2::default().smart_case();
        let mut results = Vec::new();

        for module_name in self.modules() {
            let module_name_str = module_name.as_str();

            // Skip builtins module
            if module_name_str == "builtins" {
                continue;
            }

            let components = module_name.components();
            let last_component = components.last().map(|name| name.as_str()).unwrap_or("");
            if let Some(score) = matcher.fuzzy_match(last_component, pattern) {
                results.push((score, module_name));
            }
        }

        results.sort_by_key(|(score, _)| Reverse(*score));
        results.into_map(|(_, module_name)| module_name)
    }

    /// Produce code actions that makes edits local to the file.
    pub fn local_quickfix_code_actions(
        &self,
        handle: &Handle,
        range: TextRange,
        import_format: ImportFormat,
    ) -> Option<Vec<(String, Module, TextRange, String)>> {
        let module_info = self.get_module_info(handle)?;
        let ast = self.get_ast(handle)?;
        let errors = self.get_errors(vec![handle]).collect_errors().shown;
        let mut code_actions = Vec::new();
        for error in errors {
            match error.error_kind() {
                ErrorKind::UnknownName => {
                    let error_range = error.range();
                    if error_range.contains_range(range) {
                        let unknown_name = module_info.code_at(error_range);
                        for handle_to_import_from in self.search_exports_exact(unknown_name) {
                            let (position, insert_text, _) = insert_import_edit(
                                &ast,
                                self.config_finder(),
                                handle.dupe(),
                                handle_to_import_from,
                                unknown_name,
                                import_format,
                            );
                            let range = TextRange::at(position, TextSize::new(0));
                            let title = format!("Insert import: `{}`", insert_text.trim());
                            code_actions.push((title, module_info.dupe(), range, insert_text));
                        }

                        for module_name in self.search_modules_fuzzy(unknown_name) {
                            if module_name == handle.module() {
                                continue;
                            }
                            if let Some(module_handle) =
                                self.import_handle(handle, module_name, None).finding()
                            {
                                let (position, insert_text) =
                                    import_regular_import_edit(&ast, module_handle);
                                let range = TextRange::at(position, TextSize::new(0));
                                let title = format!("Insert import: `{}`", insert_text.trim());
                                code_actions.push((title, module_info.dupe(), range, insert_text));
                            }
                        }
                    }
                }
                _ => {}
            }
        }
        code_actions.sort_by(|(title1, _, _, _), (title2, _, _, _)| title1.cmp(title2));
        Some(code_actions)
    }

    fn is_third_party_module(&self, module: &Module, handle: &Handle) -> bool {
        let config = self.get_config(handle);
        let module_path = module.path();

        if let Some(config) = config {
            for site_package_path in config.site_package_path() {
                if module_path.as_path().starts_with(site_package_path) {
                    return true;
                }
            }
        }

        false
    }

    pub fn prepare_rename(&self, handle: &Handle, position: TextSize) -> Option<TextRange> {
        let identifier_context = self.identifier_at(handle, position);

        let definitions = self.find_definition(handle, position, FindPreference::default());

        for FindDefinitionItemWithDocstring { module, .. } in definitions {
            if self.is_third_party_module(&module, handle) {
                return None;
            }
        }

        Some(identifier_context?.identifier.range)
    }

    pub fn find_local_references(&self, handle: &Handle, position: TextSize) -> Vec<TextRange> {
        self.find_definition(
            handle,
            position,
            FindPreference {
                import_behavior: ImportBehavior::StopAtRenamedImports,
                ..Default::default()
            },
        )
        .into_iter()
        .filter_map(
            |FindDefinitionItemWithDocstring {
                 metadata,
                 definition_range,
                 module,
                 docstring_range: _,
             }| {
                self.local_references_from_definition(handle, metadata, definition_range, &module)
            },
        )
        .concat()
    }

    fn local_references_from_external_definition(
        &self,
        handle: &Handle,
        definition_range: TextRange,
        module: &Module,
    ) -> Option<Vec<TextRange>> {
        let index = self.get_solutions(handle)?.get_index()?;
        let index = index.lock();
        let mut references = Vec::new();
        for ((imported_module_name, imported_name), ranges) in index
            .externally_defined_variable_references
            .iter()
            .chain(&index.renamed_imports)
        {
            if let Some((imported_handle, export)) = self.resolve_named_import(
                handle,
                *imported_module_name,
                imported_name.clone(),
                FindPreference::default(),
            ) && imported_handle.path().as_path() == module.path().as_path()
                && export.location == definition_range
            {
                references.extend(ranges.iter().copied());
            }
        }
        for (attribute_module_path, def_and_ref_ranges) in
            &index.externally_defined_attribute_references
        {
            if attribute_module_path == module.path() {
                for (def_range, ref_range) in def_and_ref_ranges {
                    if def_range == &definition_range {
                        references.push(*ref_range);
                    }
                }
            }
        }
        Some(references)
    }

    fn local_references_from_local_definition(
        &self,
        handle: &Handle,
        definition_metadata: DefinitionMetadata,
        definition_name: &Name,
        definition_range: TextRange,
    ) -> Option<Vec<TextRange>> {
        let mut references = match definition_metadata {
            DefinitionMetadata::Attribute => self.local_attribute_references_from_local_definition(
                handle,
                definition_range,
                definition_name,
            ),
            DefinitionMetadata::Module => Vec::new(),
            DefinitionMetadata::Variable(symbol_kind) => self
                .local_variable_references_from_local_definition(
                    handle,
                    definition_range,
                    definition_name,
                    symbol_kind,
                )
                .unwrap_or_default(),
            DefinitionMetadata::VariableOrAttribute(symbol_kind) => [
                self.local_attribute_references_from_local_definition(
                    handle,
                    definition_range,
                    definition_name,
                ),
                self.local_variable_references_from_local_definition(
                    handle,
                    definition_range,
                    definition_name,
                    symbol_kind,
                )
                .unwrap_or_default(),
            ]
            .concat(),
        };
        references.push(definition_range);
        Some(references)
    }

    fn local_references_from_definition(
        &self,
        handle: &Handle,
        definition_metadata: DefinitionMetadata,
        definition_range: TextRange,
        module: &Module,
    ) -> Option<Vec<TextRange>> {
        let mut references = if handle.path() != module.path() {
            self.local_references_from_external_definition(handle, definition_range, module)?
        } else {
            let definition_name = Name::new(module.code_at(definition_range));
            self.local_references_from_local_definition(
                handle,
                definition_metadata,
                &definition_name,
                definition_range,
            )?
        };
        references.sort_by_key(|range| range.start());
        references.dedup();
        Some(references)
    }

    fn local_attribute_references_from_local_definition(
        &self,
        handle: &Handle,
        definition_range: TextRange,
        expected_name: &Name,
    ) -> Vec<TextRange> {
        // We first find all the attributes of the form `<expr>.<expected_name>`.
        // These are candidates for the references of `definition`.
        let relevant_attributes = if let Some(mod_module) = self.get_ast(handle) {
            fn f(x: &Expr, expected_name: &Name, res: &mut Vec<ExprAttribute>) {
                if let Expr::Attribute(x) = x
                    && &x.attr.id == expected_name
                {
                    res.push(x.clone());
                }
                x.recurse(&mut |x| f(x, expected_name, res));
            }
            let mut res = Vec::new();
            mod_module.visit(&mut |x| f(x, expected_name, &mut res));
            res
        } else {
            Vec::new()
        };
        // For each attribute we found above, we will test whether it actually will jump to the
        // given `definition`.
        self.ad_hoc_solve(handle, |solver| {
            let mut references = Vec::new();
            for attribute in relevant_attributes {
                if let Some(answers) = self.get_answers(handle)
                    && let Some(base_type) = answers.get_type_trace(attribute.value.range())
                {
                    for AttrInfo {
                        name,
                        ty: _,
                        is_deprecated: _,
                        definition: attribute_definition,
                        docstring_range,
                        is_reexport: _,
                    } in solver.completions(base_type, Some(expected_name), false)
                    {
                        if let Some((TextRangeWithModule { module, range }, _)) =
                            attribute_definition.and_then(|definition| {
                                self.resolve_attribute_definition(
                                    handle,
                                    &name,
                                    definition,
                                    docstring_range,
                                    FindPreference::default(),
                                )
                            })
                            && module.path() == module.path()
                            && range == definition_range
                        {
                            references.push(attribute.attr.range());
                        }
                    }
                }
            }
            references
        })
        .unwrap_or_default()
    }

    pub(self) fn collect_local_keyword_arguments_by_name(
        &self,
        handle: &Handle,
        expected_name: &Name,
    ) -> Vec<(Identifier, CalleeKind)> {
        let Some(mod_module) = self.get_ast(handle) else {
            return Vec::new();
        };

        fn collect_kwargs(
            x: &Expr,
            expected_name: &Name,
            results: &mut Vec<(Identifier, CalleeKind)>,
        ) {
            if let Expr::Call(call) = x {
                visit_keyword_arguments_until_match(call, |_j, kw| {
                    if let Some(arg_identifier) = &kw.arg
                        && arg_identifier.id() == expected_name
                    {
                        let callee_kind = callee_kind_from_call(call);
                        results.push((arg_identifier.clone(), callee_kind));
                    }
                    false
                });
            }
            x.recurse(&mut |x| collect_kwargs(x, expected_name, results));
        }

        let mut results = Vec::new();
        mod_module.visit(&mut |x| collect_kwargs(x, expected_name, &mut results));
        results
    }

    pub(crate) fn local_keyword_argument_references_from_parameter_definition(
        &self,
        handle: &Handle,
        definition_range: TextRange,
        expected_name: &Name,
    ) -> Option<Vec<TextRange>> {
        let ast = self.get_ast(handle)?;
        let keyword_args = self.collect_local_keyword_arguments_by_name(handle, expected_name);
        let mut references = Vec::new();

        let definition_module = self.get_module_info(handle)?;

        for (kw_identifier, callee_kind) in keyword_args {
            let callee_locations =
                self.get_callee_location(handle, &callee_kind, FindPreference::default());

            for TextRangeWithModule {
                module,
                range: callee_def_range,
            } in callee_locations
            {
                if module.path() == definition_module.path() {
                    // Refine to get the actual parameter location
                    if let Some(param_range) = self.refine_param_location_for_callee(
                        ast.as_ref(),
                        callee_def_range,
                        &kw_identifier,
                    ) {
                        // If the parameter location matches our definition, this is a valid reference
                        if param_range == definition_range {
                            references.push(kw_identifier.range);
                        }
                    }
                }
            }
        }

        Some(references)
    }

    fn local_variable_references_from_local_definition(
        &self,
        handle: &Handle,
        definition_range: TextRange,
        expected_name: &Name,
        symbol_kind: Option<SymbolKind>,
    ) -> Option<Vec<TextRange>> {
        let mut references = Vec::new();
        if let Some(mod_module) = self.get_ast(handle) {
            let is_valid_use = |x: &ExprName| {
                if x.id() == expected_name
                    && let Some((def_handle, Export { location, .. })) = self.find_export_for_key(
                        handle,
                        &Key::BoundName(ShortIdentifier::expr_name(x)),
                        FindPreference {
                            import_behavior: ImportBehavior::StopAtRenamedImports,
                            prefer_pyi: false,
                        },
                    )
                    && def_handle.path() == handle.path()
                    && location == definition_range
                {
                    true
                } else {
                    false
                }
            };
            fn f(x: &Expr, is_valid_use: &impl Fn(&ExprName) -> bool, res: &mut Vec<TextRange>) {
                if let Expr::Name(x) = x
                    && is_valid_use(x)
                {
                    res.push(x.range());
                }
                x.recurse(&mut |x| f(x, is_valid_use, res));
            }
            mod_module.visit(&mut |x| f(x, &is_valid_use, &mut references));
        }

        if let Some(kind) = symbol_kind
            && (kind == SymbolKind::Parameter || kind == SymbolKind::Variable)
        {
            let kwarg_references = self
                .local_keyword_argument_references_from_parameter_definition(
                    handle,
                    definition_range,
                    expected_name,
                );

            if let Some(refs) = kwarg_references {
                references.extend(refs);
            }
        }
        Some(references)
    }

    fn add_kwargs_completions(
        &self,
        handle: &Handle,
        position: TextSize,
        completions: &mut Vec<CompletionItem>,
    ) {
        if let Some((callables, overload_idx, _)) = self.get_callables_from_call(handle, position)
            && let Some(callable) = callables.get(overload_idx).cloned()
            && let Some(params) = normalize_singleton_function_type_into_params(callable)
        {
            for param in params {
                match param {
                    Param::Pos(name, ty, _)
                    | Param::PosOnly(Some(name), ty, _)
                    | Param::KwOnly(name, ty, _)
                    | Param::VarArg(Some(name), ty) => {
                        if name.as_str() != "self" {
                            completions.push(CompletionItem {
                                label: format!("{}=", name.as_str()),
                                detail: Some(ty.to_string()),
                                kind: Some(CompletionItemKind::VARIABLE),
                                ..Default::default()
                            });
                        }
                    }
                    Param::VarArg(None, _) | Param::Kwargs(_, _) | Param::PosOnly(None, _, _) => {}
                }
            }
        }
    }

    fn add_magic_method_completions(
        &self,
        identifier: &Identifier,
        completions: &mut Vec<CompletionItem>,
    ) {
        let typed = identifier.as_str();
        if !typed.is_empty() && !typed.starts_with("__") {
            return;
        }
        for name in dunder::MAGIC_METHOD_NAMES {
            if name.starts_with(typed) {
                completions.push(CompletionItem {
                    label: (*name).to_owned(),
                    kind: Some(CompletionItemKind::METHOD),
                    ..Default::default()
                });
            }
        }
    }

    fn add_builtins_autoimport_completions(
        &self,
        handle: &Handle,
        identifier: Option<&Identifier>,
        completions: &mut Vec<CompletionItem>,
    ) {
        if let Some(builtin_handle) = self
            .import_handle(handle, ModuleName::builtins(), None)
            .finding()
        {
            let builtin_exports = self.get_exports(&builtin_handle);
            for (name, location) in builtin_exports.iter() {
                if let Some(identifier) = identifier
                    && SkimMatcherV2::default()
                        .smart_case()
                        .fuzzy_match(name.as_str(), identifier.as_str())
                        .is_none()
                {
                    continue;
                }
                let kind = match location {
                    ExportLocation::OtherModule(..) => continue,
                    ExportLocation::ThisModule(export) => export
                        .symbol_kind
                        .map_or(Some(CompletionItemKind::VARIABLE), |k| {
                            Some(k.to_lsp_completion_item_kind())
                        }),
                };
                completions.push(CompletionItem {
                    label: name.as_str().to_owned(),
                    detail: None,
                    kind,
                    data: Some(serde_json::json!("builtin")),
                    ..Default::default()
                });
            }
        }
    }

    fn add_autoimport_completions(
        &self,
        handle: &Handle,
        identifier: &Identifier,
        completions: &mut Vec<CompletionItem>,
        import_format: ImportFormat,
        supports_completion_item_details: bool,
    ) {
        // Auto-import can be slow. Let's only return results if there are no local
        // results for now. TODO: re-enable it once we no longer have perf issues.
        // We should not try to generate autoimport when the user has typed very few
        // characters. It's unhelpful to narrow down suggestions.
        if identifier.as_str().len() >= MIN_CHARACTERS_TYPED_AUTOIMPORT
            && let Some(ast) = self.get_ast(handle)
            && let Some(module_info) = self.get_module_info(handle)
        {
            for (handle_to_import_from, name, export) in
                self.search_exports_fuzzy(identifier.as_str())
            {
                // Using handle itself doesn't always work because handles can be made separately and have different hashes
                if handle_to_import_from.module() == handle.module()
                    || handle_to_import_from.module() == ModuleName::builtins()
                {
                    continue;
                }
                let module_description = handle_to_import_from.module().as_str().to_owned();
                let (insert_text, additional_text_edits, imported_module) = {
                    let (position, insert_text, module_name) = insert_import_edit(
                        &ast,
                        self.config_finder(),
                        handle.dupe(),
                        handle_to_import_from,
                        &name,
                        import_format,
                    );
                    let import_text_edit = TextEdit {
                        range: module_info.to_lsp_range(TextRange::at(position, TextSize::new(0))),
                        new_text: insert_text.clone(),
                    };
                    (insert_text, Some(vec![import_text_edit]), module_name)
                };
                let auto_import_label_detail = format!(" (import {imported_module})");
                let (label, label_details) = if supports_completion_item_details {
                    (
                        name,
                        Some(CompletionItemLabelDetails {
                            detail: Some(auto_import_label_detail),
                            description: Some(module_description),
                        }),
                    )
                } else {
                    (format!("{name}{auto_import_label_detail}"), None)
                };
                completions.push(CompletionItem {
                    label,
                    detail: Some(insert_text),
                    kind: export
                        .symbol_kind
                        .map_or(Some(CompletionItemKind::VARIABLE), |k| {
                            Some(k.to_lsp_completion_item_kind())
                        }),
                    additional_text_edits,
                    label_details,
                    tags: if export.deprecation.is_some() {
                        Some(vec![CompletionItemTag::DEPRECATED])
                    } else {
                        None
                    },
                    ..Default::default()
                });
            }

            for module_name in self.search_modules_fuzzy(identifier.as_str()) {
                if module_name == handle.module() {
                    continue;
                }
                let module_name_str = module_name.as_str().to_owned();
                if let Some(module_handle) = self.import_handle(handle, module_name, None).finding()
                {
                    let (insert_text, additional_text_edits) = {
                        let (position, insert_text) =
                            import_regular_import_edit(&ast, module_handle);
                        let import_text_edit = TextEdit {
                            range: module_info
                                .to_lsp_range(TextRange::at(position, TextSize::new(0))),
                            new_text: insert_text.clone(),
                        };
                        (insert_text, Some(vec![import_text_edit]))
                    };
                    let auto_import_label_detail = format!(" (import {module_name_str})");
                    let (label, label_details) = if supports_completion_item_details {
                        (
                            module_name_str.clone(),
                            Some(CompletionItemLabelDetails {
                                detail: Some(auto_import_label_detail),
                                description: Some(module_name_str.clone()),
                            }),
                        )
                    } else {
                        (format!("{module_name_str}{auto_import_label_detail}"), None)
                    };
                    completions.push(CompletionItem {
                        label,
                        detail: Some(insert_text),
                        kind: Some(CompletionItemKind::MODULE),
                        additional_text_edits,
                        label_details,
                        ..Default::default()
                    });
                }
            }
        }
    }

    fn get_documentation_from_export(
        &self,
        export_info: Option<(Handle, Export)>,
    ) -> Option<lsp_types::Documentation> {
        let (definition_handle, export) = export_info?;
        let docstring_range = export.docstring_range?;
        let def_module = self.get_module_info(&definition_handle)?;
        let docstring = Docstring(docstring_range, def_module.clone()).resolve();
        let documentation = lsp_types::Documentation::MarkupContent(lsp_types::MarkupContent {
            kind: lsp_types::MarkupKind::Markdown,
            value: docstring,
        });
        Some(documentation)
    }

    /// Adds completions for local variables and returns true if we have added any
    /// If an identifier is present, filter matches
    fn add_local_variable_completions(
        &self,
        handle: &Handle,
        identifier: Option<&Identifier>,
        position: TextSize,
        completions: &mut Vec<CompletionItem>,
    ) -> bool {
        let mut has_added_any = false;
        if let Some(bindings) = self.get_bindings(handle)
            && let Some(module_info) = self.get_module_info(handle)
        {
            for idx in bindings.available_definitions(position) {
                let key = bindings.idx_to_key(idx);
                let label = match key {
                    Key::Definition(id) => module_info.code_at(id.range()),
                    Key::Anywhere(id, _) => id,
                    _ => continue,
                };
                if let Some(identifier) = identifier
                    && SkimMatcherV2::default()
                        .fuzzy_match(label, identifier.as_str())
                        .is_none()
                {
                    continue;
                }
                let binding = bindings.get(idx);
                let ty = self.get_type(handle, key);
                let export_info = self.key_to_export(handle, key, FindPreference::default());

                let kind = if let Some((_, ref export)) = export_info {
                    export
                        .symbol_kind
                        .map_or(CompletionItemKind::VARIABLE, |k| {
                            k.to_lsp_completion_item_kind()
                        })
                } else {
                    binding
                        .symbol_kind()
                        .map_or(CompletionItemKind::VARIABLE, |k| {
                            k.to_lsp_completion_item_kind()
                        })
                };

                let is_deprecated = ty.as_ref().is_some_and(|t| {
                    if let Type::ClassDef(cls) = t {
                        self.ad_hoc_solve(handle, |solver| {
                            solver.get_metadata_for_class(cls).deprecation().is_some()
                        })
                        .unwrap_or(false)
                    } else {
                        t.function_deprecation().is_some()
                    }
                });
                let detail = ty.map(|t| t.to_string());
                let documentation = self.get_documentation_from_export(export_info);

                has_added_any = true;
                completions.push(CompletionItem {
                    label: label.to_owned(),
                    detail,
                    kind: Some(kind),
                    documentation,
                    tags: if is_deprecated {
                        Some(vec![CompletionItemTag::DEPRECATED])
                    } else {
                        None
                    },
                    ..Default::default()
                })
            }
        }
        has_added_any
    }

    fn add_keyword_completions(&self, handle: &Handle, completions: &mut Vec<CompletionItem>) {
        get_keywords(handle.sys_info().version())
            .iter()
            .for_each(|name| {
                completions.push(CompletionItem {
                    label: (*name).to_owned(),
                    kind: Some(CompletionItemKind::KEYWORD),
                    ..Default::default()
                })
            });
    }

    fn get_docstring_for_attribute(
        &self,
        handle: &Handle,
        attr_info: &AttrInfo,
    ) -> Option<lsp_types::Documentation> {
        let definition = attr_info.definition.as_ref()?.clone();
        let attribute_definition = self.resolve_attribute_definition(
            handle,
            &attr_info.name,
            definition,
            attr_info.docstring_range,
            FindPreference::default(),
        );

        let (definition, Some(docstring_range)) = attribute_definition? else {
            return None;
        };
        let docstring = Docstring(docstring_range, definition.module);

        Some(lsp_types::Documentation::MarkupContent(
            lsp_types::MarkupContent {
                kind: lsp_types::MarkupKind::Markdown,
                value: docstring.resolve().trim().to_owned(),
            },
        ))
    }

    fn add_literal_completions(
        &self,
        handle: &Handle,
        position: TextSize,
        completions: &mut Vec<CompletionItem>,
    ) {
        if let Some((callables, chosen_overload_index, active_argument)) =
            self.get_callables_from_call(handle, position)
            && let Some(callable) = callables.get(chosen_overload_index)
            && let Some(params) = normalize_singleton_function_type_into_params(callable.clone())
            && let Some(arg_index) = Self::active_parameter_index(&params, &active_argument)
            && let Some(param) = params.get(arg_index)
        {
            Self::add_literal_completions_from_type(param.as_type(), completions);
        }
    }

    fn add_literal_completions_from_type(param_type: &Type, completions: &mut Vec<CompletionItem>) {
        match param_type {
            Type::Literal(lit) => {
                completions.push(CompletionItem {
                    // TODO: Pass the flag correctly for whether literal string is single quoted or double quoted
                    label: lit.to_string_escaped(true),
                    kind: Some(CompletionItemKind::VALUE),
                    detail: Some(format!("{param_type}")),
                    ..Default::default()
                });
            }
            Type::Union(types) => {
                for union_type in types {
                    Self::add_literal_completions_from_type(union_type, completions);
                }
            }
            _ => {}
        }
    }

    // Kept for backwards compatibility - used by external callers (lsp/server.rs, playground.rs)
    // who don't need the is_incomplete flag
    pub fn completion(
        &self,
        handle: &Handle,
        position: TextSize,
        import_format: ImportFormat,
        supports_completion_item_details: bool,
    ) -> Vec<CompletionItem> {
        self.completion_with_incomplete(
            handle,
            position,
            import_format,
            supports_completion_item_details,
        )
        .0
    }

    // Returns the completions, and true if they are incomplete so client will keep asking for more completions
    pub fn completion_with_incomplete(
        &self,
        handle: &Handle,
        position: TextSize,
        import_format: ImportFormat,
        supports_completion_item_details: bool,
    ) -> (Vec<CompletionItem>, bool) {
        let (mut results, is_incomplete) = self.completion_sorted_opt_with_incomplete(
            handle,
            position,
            import_format,
            supports_completion_item_details,
        );
        results.sort_by(|item1, item2| {
            item1
                .sort_text
                .cmp(&item2.sort_text)
                .then_with(|| item1.label.cmp(&item2.label))
                .then_with(|| item1.detail.cmp(&item2.detail))
        });
        results.dedup_by(|item1, item2| item1.label == item2.label && item1.detail == item2.detail);
        (results, is_incomplete)
    }

    fn completion_sorted_opt_with_incomplete(
        &self,
        handle: &Handle,
        position: TextSize,
        import_format: ImportFormat,
        supports_completion_item_details: bool,
    ) -> (Vec<CompletionItem>, bool) {
        let mut result = Vec::new();
        let mut is_incomplete = false;
        match self.identifier_at(handle, position) {
            Some(IdentifierWithContext {
                identifier,
                context: IdentifierContext::ImportedName { module_name, .. },
            }) => {
                if let Some(handle) = self.import_handle(handle, module_name, None).finding() {
                    // Because of parser error recovery, `from x impo...` looks like `from x import impo...`
                    // If the user might be typing the `import` keyword, add that as an autocomplete option.
                    if "import".starts_with(identifier.as_str()) {
                        result.push(CompletionItem {
                            label: "import".to_owned(),
                            kind: Some(CompletionItemKind::KEYWORD),
                            ..Default::default()
                        })
                    }
                    let exports = self.get_exports(&handle);
                    for (name, export) in exports.iter() {
                        let is_deprecated = match export {
                            ExportLocation::ThisModule(export) => export.deprecation.is_some(),
                            ExportLocation::OtherModule(_, _) => false,
                        };
                        result.push(CompletionItem {
                            label: name.to_string(),
                            // todo(kylei): completion kind for exports
                            kind: Some(CompletionItemKind::VARIABLE),
                            tags: if is_deprecated {
                                Some(vec![CompletionItemTag::DEPRECATED])
                            } else {
                                None
                            },
                            ..Default::default()
                        })
                    }
                }
            }
            // TODO: Handle relative import (via ModuleName::new_maybe_relative)
            Some(IdentifierWithContext {
                identifier,
                context: IdentifierContext::ImportedModule { .. },
            }) => self
                .import_prefixes(handle, ModuleName::from_name(identifier.id()))
                .iter()
                .for_each(|module_name| {
                    result.push(CompletionItem {
                        label: module_name
                            .components()
                            .last()
                            .unwrap_or(&Name::empty())
                            .to_string(),
                        detail: Some(module_name.to_string()),
                        kind: Some(CompletionItemKind::MODULE),
                        ..Default::default()
                    })
                }),
            Some(IdentifierWithContext {
                identifier: _,
                context: IdentifierContext::Attribute { base_range, .. },
            }) => {
                if let Some(answers) = self.get_answers(handle)
                    && let Some(base_type) = answers.get_type_trace(base_range)
                {
                    self.ad_hoc_solve(handle, |solver| {
                        solver
                            .completions(base_type, None, true)
                            .iter()
                            .for_each(|x| {
                                let kind = match x.ty {
                                    Some(Type::BoundMethod(_)) => Some(CompletionItemKind::METHOD),
                                    Some(Type::Function(_)) => Some(CompletionItemKind::FUNCTION),
                                    _ => Some(CompletionItemKind::FIELD),
                                };
                                let ty = &x.ty;
                                let detail = ty.clone().map(|t| t.as_hover_string());
                                let documentation = self.get_docstring_for_attribute(handle, x);
                                result.push(CompletionItem {
                                    label: x.name.as_str().to_owned(),
                                    detail,
                                    kind,
                                    documentation,
                                    sort_text: if x.is_reexport {
                                        Some("1".to_owned())
                                    } else {
                                        None
                                    },
                                    tags: if x.is_deprecated {
                                        Some(vec![CompletionItemTag::DEPRECATED])
                                    } else {
                                        None
                                    },
                                    ..Default::default()
                                });
                            });
                    });
                }
            }
            Some(IdentifierWithContext {
                identifier,
                context,
            }) => {
                if matches!(context, IdentifierContext::MethodDef { .. }) {
                    self.add_magic_method_completions(&identifier, &mut result);
                }
                self.add_kwargs_completions(handle, position, &mut result);
                self.add_keyword_completions(handle, &mut result);
                let has_local_completions = self.add_local_variable_completions(
                    handle,
                    Some(&identifier),
                    position,
                    &mut result,
                );
                if !has_local_completions {
                    self.add_autoimport_completions(
                        handle,
                        &identifier,
                        &mut result,
                        import_format,
                        supports_completion_item_details,
                    );
                }
                // If autoimport completions were skipped due to character threshold,
                // mark the results as incomplete so clients keep asking for completions.
                // This ensures autoimport completions will be checked once the threshold is reached,
                // even if local completions are currently available.
                if identifier.as_str().len() < MIN_CHARACTERS_TYPED_AUTOIMPORT {
                    is_incomplete = true;
                }
                self.add_builtins_autoimport_completions(handle, Some(&identifier), &mut result);
            }
            None => {
                // todo(kylei): optimization, avoid duplicate ast walks
                if let Some(mod_module) = self.get_ast(handle) {
                    let nodes = Ast::locate_node(&mod_module, position);
                    if nodes.is_empty() {
                        self.add_keyword_completions(handle, &mut result);
                        self.add_local_variable_completions(handle, None, position, &mut result);
                        self.add_builtins_autoimport_completions(handle, None, &mut result);
                    }
                    self.add_literal_completions(handle, position, &mut result);
                    // in foo(x=<>, y=2<>), the first containing node is AnyNodeRef::Arguments(_)
                    // in foo(<>), the first containing node is AnyNodeRef::ExprCall
                    if let Some(first) = nodes.first()
                        && matches!(first, AnyNodeRef::ExprCall(_) | AnyNodeRef::Arguments(_))
                    {
                        self.add_kwargs_completions(handle, position, &mut result);
                    }
                }
            }
        }
        for item in &mut result {
            let sort_text = if item
                .tags
                .as_ref()
                .is_some_and(|tags| tags.contains(&CompletionItemTag::DEPRECATED))
            {
                "9"
            } else if item.additional_text_edits.is_some() {
                "4"
            } else if item.label.starts_with("__") {
                "3"
            } else if item.label.as_str().starts_with("_") {
                "2"
            } else if let Some(sort_text) = &item.sort_text {
                // 1 is reserved for re-exports
                sort_text.as_str()
            } else {
                "0"
            }
            .to_owned();
            item.sort_text = Some(sort_text);
        }
        (result, is_incomplete)
    }

    pub fn search_exports_exact(&self, name: &str) -> Vec<Handle> {
        self.search_exports(|handle, exports| {
            if let Some(export) = exports.get(&Name::new(name)) {
                match export {
                    ExportLocation::ThisModule(_) => vec![handle.dupe()],
                    // Re-exported modules like `foo` in `from from_module import foo`
                    // should likely be ignored in autoimport suggestions
                    // because the original export in from_module will show it.
                    // The current strategy will prevent intended re-exports from showing up in
                    // result list, but it's better than showing thousands of likely bad results.
                    ExportLocation::OtherModule(..) => Vec::new(),
                }
            } else {
                Vec::new()
            }
        })
    }

    pub fn search_exports_fuzzy(&self, pattern: &str) -> Vec<(Handle, String, Export)> {
        let mut res = self.search_exports(|handle, exports| {
            let matcher = SkimMatcherV2::default().smart_case();
            let mut results = Vec::new();
            for (name, location) in exports.iter() {
                let name = name.as_str();
                if let Some(score) = matcher.fuzzy_match(name, pattern) {
                    match location {
                        ExportLocation::OtherModule(..) => {}
                        ExportLocation::ThisModule(export) => {
                            results.push((score, handle.dupe(), name.to_owned(), export.clone()));
                        }
                    }
                }
            }
            results
        });
        res.sort_by_key(|(score, _, _, _)| Reverse(*score));
        res.into_map(|(_, handle, name, export)| (handle, name, export))
    }
<<<<<<< HEAD

    fn filter_parameters(
        &self,
        param_with_default: ParameterWithDefault,
        handle: &Handle,
    ) -> Option<ParameterAnnotation> {
        if param_with_default.name() == "self" || param_with_default.name() == "cls" {
            return None;
        }
        let ty = match param_with_default.default() {
            Some(expr) => self.get_type_trace(handle, expr.range()),
            None => None,
        };
        Some(ParameterAnnotation {
            text_size: param_with_default.parameter.range().end(),
            ty,
            has_annotation: param_with_default.annotation().is_some(),
        })
    }

    pub fn infer_parameter_annotations(
        &self,
        handle: &Handle,
        cancellable_transaction: &mut CancellableTransaction,
    ) -> Vec<ParameterAnnotation> {
        if let Some(bindings) = self.get_bindings(handle) {
            let transaction = cancellable_transaction;
            fn transpose<T: Clone>(v: Vec<Vec<T>>) -> Vec<Vec<T>> {
                if v.is_empty() {
                    return Vec::new();
                }
                let max_len = v.iter().map(|row| row.len()).max().unwrap();
                let mut result = vec![Vec::new(); max_len];
                for row in v {
                    for (i, elem) in row.into_iter().enumerate() {
                        result[i].push(elem);
                    }
                }
                result
            }
            fn zip_types(
                inferred_types: Vec<Vec<Type>>,
                function_arguments: Vec<ParameterAnnotation>,
            ) -> Vec<ParameterAnnotation> {
                let zipped_inferred_types: Vec<Vec<Type>> = transpose(inferred_types);
                let types: Vec<(ParameterAnnotation, Vec<Type>)> =
                    match zipped_inferred_types.is_empty() {
                        true => function_arguments
                            .into_iter()
                            .map(
                                |arg: ParameterAnnotation| -> (ParameterAnnotation, Vec<Type>) {
                                    (arg, vec![])
                                },
                            )
                            .collect(),
                        false => function_arguments
                            .into_iter()
                            .zip(zipped_inferred_types)
                            .collect(),
                    };

                types
                    .into_iter()
                    .map(|(arg, mut ty)| {
                        let mut arg = arg;
                        if let Some(default_type) = arg.ty {
                            ty.push(default_type)
                        }
                        if ty.len() == 1 {
                            arg.ty = Some(ty[0].clone());
                        } else {
                            let ty = ty.into_iter().filter(|x| !x.is_any()).collect();
                            arg.ty = Some(Type::Union(ty));
                        }
                        arg
                    })
                    .collect()
            }

            bindings
                .keys::<Key>()
                .flat_map(|idx| {
                    let binding = bindings.get(idx);
                    // Check if this binding is a function
                    if let Binding::Function(key_function, _, _) = binding {
                        let binding_func =
                            bindings.get(bindings.get(*key_function).undecorated_idx);
                        let args = binding_func.def.parameters.args.clone();
                        let func_args: Vec<ParameterAnnotation> = args
                            .into_iter()
                            .filter_map(|param_with_default| {
                                self.filter_parameters(param_with_default, handle)
                            })
                            .collect();
                        let references =
                            self.collect_references(handle, idx, bindings.clone(), transaction);
                        let ranges: Vec<&TextRange> =
                            references.iter().flat_map(|(_, range)| range).collect();
                        let inferred_types =
                            ranges.map(|range| self.collect_types_from_callees(**range, handle));
                        zip_types(inferred_types, func_args)
                    } else {
                        vec![]
                    }
                })
                .collect()
        } else {
            vec![]
        }
    }

    pub fn inferred_types(
        &self,
        handle: &Handle,
        return_types: bool,
        containers: bool,
    ) -> Option<Vec<(TextSize, Type, AnnotationKind)>> {
        let is_interesting_type = |x: &Type| !x.is_any();
        let is_interesting_expr = |x: &Expr| !Ast::is_literal(x);
        let bindings = self.get_bindings(handle)?;
        let mut res = Vec::new();
        for idx in bindings.keys::<Key>() {
            match bindings.idx_to_key(idx) {
                // Return Annotation
                key @ Key::ReturnType(id) if return_types => {
                    match bindings.get(bindings.key_to_idx(&Key::Definition(*id))) {
                        Binding::Function(x, _pred, _class_meta) => {
                            if matches!(&bindings.get(idx), Binding::ReturnType(ret) if !ret.kind.has_return_annotation())
                                && let Some(ty) = self.get_type(handle, key)
                                && is_interesting_type(&ty)
                            {
                                let fun = bindings.get(bindings.get(*x).undecorated_idx);
                                res.push((
                                    fun.def.parameters.range.end(),
                                    ty,
                                    AnnotationKind::Return,
                                ));
                            }
                        }
                        _ => {}
                    }
                }
                // Only annotate empty containers for now
                key @ Key::Definition(_) if containers => {
                    if let Some(ty) = self.get_type(handle, key) {
                        let e = match bindings.get(idx) {
                            Binding::NameAssign(_, None, e, _) => match &**e {
                                Expr::List(ExprList { elts, .. }) => {
                                    if elts.is_empty() {
                                        Some(&**e)
                                    } else {
                                        None
                                    }
                                }
                                Expr::Dict(ExprDict { items, .. }) => {
                                    if items.is_empty() {
                                        Some(&**e)
                                    } else {
                                        None
                                    }
                                }
                                _ => None,
                            },
                            _ => None,
                        };
                        if let Some(e) = e
                            && is_interesting_expr(e)
                            && is_interesting_type(&ty)
                        {
                            res.push((key.range().end(), ty, AnnotationKind::Variable));
                        }
                    }
                }
                _ => {}
            }
        }
        Some(res)
    }

    pub fn inlay_hints(
        &self,
        handle: &Handle,
        inlay_hint_config: InlayHintConfig,
    ) -> Option<Vec<InlayHintWithEdits>> {
        let is_interesting = |e: &Expr, ty: &Type, class_name: Option<&Name>| {
            !ty.is_any()
                && match e {
                    Expr::Tuple(tuple) => {
                        !tuple.elts.is_empty() && tuple.elts.iter().all(|x| !Ast::is_literal(x))
                    }
                    Expr::Call(ExprCall { func, .. }) => {
                        if let Expr::Name(name) = &**func
                            && let Some(class_name) = class_name
                        {
                            *name.id() != *class_name
                        } else if let Expr::Attribute(attr) = &**func
                            && let Some(class_name) = class_name
                        {
                            *attr.attr.id() != *class_name
                        } else {
                            true
                        }
                    }
                    _ => !Ast::is_literal(e),
                }
        };
        let bindings = self.get_bindings(handle)?;
        let ast = self.get_ast(handle);
        let import_tracker = ast.as_deref().map(ImportTracker::from_ast);
        let mut res: Vec<InlayHintWithEdits> = Vec::new();
        for idx in bindings.keys::<Key>() {
            match bindings.idx_to_key(idx) {
                key @ Key::ReturnType(id) => {
                    if inlay_hint_config.function_return_types {
                        match bindings.get(bindings.key_to_idx(&Key::Definition(*id))) {
                            Binding::Function(x, _pred, _class_meta) => {
                                if matches!(&bindings.get(idx), Binding::ReturnType(ret) if !ret.kind.has_return_annotation())
                                    && let Some(mut ty) = self.get_type(handle, key)
                                    && !ty.is_any()
                                {
                                    let fun = bindings.get(bindings.get(*x).undecorated_idx);
                                    if fun.def.is_async
                                        && let Some(Some((_, _, return_ty))) = self
                                            .ad_hoc_solve(handle, |solver| {
                                                solver.unwrap_coroutine(&ty)
                                            })
                                    {
                                        ty = return_ty;
                                    }
                                    let rendered = self.render_type_hint(
                                        &ty,
                                        handle,
                                        import_tracker.as_ref(),
                                        ast.as_deref(),
                                    );
                                    res.push(InlayHintWithEdits {
                                        position: fun.def.parameters.range.end(),
                                        label: format!(" -> {}", rendered.text),
                                        import_edits: rendered.import_edits,
                                    });
                                }
                            }
                            _ => {}
                        }
                    }
                }
                key @ Key::Definition(_)
                    if inlay_hint_config.variable_types
                        && let Some(ty) = self.get_type(handle, key) =>
                {
                    let e = match bindings.get(idx) {
                        Binding::NameAssign(_, None, e, _) => Some(&**e),
                        Binding::Expr(None, e) => Some(e),
                        _ => None,
                    };
                    // If the inferred type is a class type w/ no type arguments and the
                    // RHS is a call to a function that's the same name as the inferred class,
                    // we assume it's a constructor and do not display an inlay hint
                    let class_name = if let Type::ClassType(cls) = &ty
                        && cls.targs().is_empty()
                    {
                        Some(cls.name())
                    } else {
                        None
                    };
                    if let Some(e) = e
                        && is_interesting(e, &ty, class_name)
                    {
                        let rendered = self.render_type_hint(
                            &ty,
                            handle,
                            import_tracker.as_ref(),
                            ast.as_deref(),
                        );
                        res.push(InlayHintWithEdits {
                            position: key.range().end(),
                            label: format!(": {}", rendered.text),
                            import_edits: rendered.import_edits,
                        });
                    }
                }
                _ => {}
            }
        }

        if inlay_hint_config.call_argument_names != AllOffPartial::Off {
            res.extend(self.add_inlay_hints_for_positional_function_args(handle));
        }

        Some(res)
    }

    fn collect_function_calls_from_ast(module: Arc<ModModule>) -> Vec<ExprCall> {
        fn collect_function_calls(x: &Expr, calls: &mut Vec<ExprCall>) {
            if let Expr::Call(call) = x {
                calls.push(call.clone());
            }
            x.recurse(&mut |x| collect_function_calls(x, calls));
        }

        let mut function_calls = Vec::new();
        module.visit(&mut |x| collect_function_calls(x, &mut function_calls));
        function_calls
    }

    fn add_inlay_hints_for_positional_function_args(
        &self,
        handle: &Handle,
    ) -> Vec<InlayHintWithEdits> {
        let mut param_hints: Vec<InlayHintWithEdits> = Vec::new();

        if let Some(mod_module) = self.get_ast(handle) {
            let function_calls = Self::collect_function_calls_from_ast(mod_module);

            for call in function_calls {
                if let Some(answers) = self.get_answers(handle) {
                    let callee_type = if let Some((overloads, chosen_idx)) =
                        answers.get_all_overload_trace(call.arguments.range)
                    {
                        // If we have overload information, use the chosen overload
                        overloads
                            .get(chosen_idx.unwrap_or_default())
                            .map(|c| Type::Callable(Box::new(c.clone())))
                    } else {
                        // Otherwise, try to get the type of the callee directly
                        answers.get_type_trace(call.func.range())
                    };

                    if let Some(params) =
                        callee_type.and_then(Self::normalize_singleton_function_type_into_params)
                    {
                        for (arg_idx, arg) in call.arguments.args.iter().enumerate() {
                            // Skip keyword arguments - they already show their parameter name
                            let is_keyword_arg = call
                                .arguments
                                .keywords
                                .iter()
                                .any(|kw| kw.value.range() == arg.range());

                            if !is_keyword_arg
                                && let Some(
                                    Param::Pos(name, _, _)
                                    | Param::PosOnly(Some(name), _, _)
                                    | Param::KwOnly(name, _, _),
                                ) = params.get(arg_idx)
                                && name.as_str() != "self"
                                && name.as_str() != "cls"
                            {
                                param_hints.push(InlayHintWithEdits {
                                    position: arg.range().start(),
                                    label: format!("{}= ", name.as_str()),
                                    import_edits: Vec::new(),
                                });
                            }
                        }
                    }
                }
            }
        }

        param_hints.sort_by_key(|hint| hint.position);
        param_hints
    }

    fn render_type_hint(
        &self,
        ty: &Type,
        handle: &Handle,
        tracker: Option<&ImportTracker>,
        ast: Option<&ModModule>,
    ) -> RenderedTypeHint {
        let (mut text, modules) = format_type_for_annotation(ty);
        let mut import_edits = Vec::new();
        if let (Some(tracker), Some(ast)) = (tracker, ast) {
            text = tracker.apply_aliases(&text);
            for module in tracker
                .missing_modules(&modules, handle.module())
                .into_iter()
            {
                if let Some(handle_to_import) = self.import_handle(handle, module, None).finding() {
                    let (position, insert_text) = import_regular_import_edit(ast, handle_to_import);
                    import_edits.push((position, insert_text));
                }
            }
        }
        RenderedTypeHint { text, import_edits }
    }

    pub fn semantic_tokens(
        &self,
        handle: &Handle,
        limit_range: Option<TextRange>,
        limit_cell_idx: Option<usize>,
    ) -> Option<Vec<SemanticToken>> {
        let module_info = self.get_module_info(handle)?;
        let bindings = self.get_bindings(handle)?;
        let ast = self.get_ast(handle)?;
        let legends = SemanticTokensLegends::new();
        let disabled_ranges = disabled_ranges_for_module(ast.as_ref(), handle.sys_info());
        let mut builder = SemanticTokenBuilder::new(limit_range, disabled_ranges);
        for NamedBinding {
            definition_handle,
            definition_export,
            key,
        } in self.named_bindings(handle, &bindings)
        {
            if let Export {
                symbol_kind: Some(symbol_kind),
                ..
            } = definition_export
            {
                builder.process_key(&key, definition_handle.module(), symbol_kind)
            }
        }
        builder.process_ast(&ast, &|range| self.get_type_trace(handle, range));
        Some(legends.convert_tokens_into_lsp_semantic_tokens(
            &builder.all_tokens_sorted(),
            module_info,
            limit_cell_idx,
        ))
    }

    #[allow(deprecated)] // The `deprecated` field
    pub fn symbols(&self, handle: &Handle) -> Option<Vec<DocumentSymbol>> {
        let ast = self.get_ast(handle)?;
        let module_info = self.get_module_info(handle)?;
        fn recurse_stmt_adding_symbols<'a>(
            stmt: &'a Stmt,
            symbols: &'a mut Vec<DocumentSymbol>,
            module_info: &Module,
        ) {
            let mut recursed_symbols = Vec::new();
            stmt.recurse(&mut |stmt| {
                recurse_stmt_adding_symbols(stmt, &mut recursed_symbols, module_info)
            });

            match stmt {
                Stmt::FunctionDef(stmt_function_def) => {
                    let mut children = Vec::new();
                    children.append(&mut recursed_symbols);
                    // todo(kylei): better approach to filtering out "" for all symbols
                    let name = match stmt_function_def.name.as_str() {
                        "" => "unknown".to_owned(),
                        name => name.to_owned(),
                    };
                    symbols.push(DocumentSymbol {
                        name,
                        detail: None,
                        kind: lsp_types::SymbolKind::FUNCTION,
                        tags: None,
                        deprecated: None,
                        range: module_info.to_lsp_range(stmt_function_def.range),
                        selection_range: module_info.to_lsp_range(stmt_function_def.name.range),

                        children: Some(children),
                    });
                }
                Stmt::ClassDef(stmt_class_def) => {
                    let mut children = Vec::new();
                    children.append(&mut recursed_symbols);
                    let name = match stmt_class_def.name.as_str() {
                        "" => "unknown".to_owned(),
                        name => name.to_owned(),
                    };
                    symbols.push(DocumentSymbol {
                        name,
                        detail: None,
                        kind: lsp_types::SymbolKind::CLASS,
                        tags: None,
                        deprecated: None,
                        range: module_info.to_lsp_range(stmt_class_def.range),
                        selection_range: module_info.to_lsp_range(stmt_class_def.name.range),
                        children: Some(children),
                    });
                }
                Stmt::Assign(stmt_assign) => {
                    for target in &stmt_assign.targets {
                        if let Expr::Name(name) = target {
                            // todo(jvansch): Try to resuse DefinitionMetadata here.
                            symbols.push(DocumentSymbol {
                                name: name.id.to_string(),
                                detail: None, // Todo(jvansch): Could add type info here later
                                kind: lsp_types::SymbolKind::VARIABLE,
                                tags: None,
                                deprecated: None,
                                range: module_info.to_lsp_range(stmt_assign.range),
                                selection_range: module_info.to_lsp_range(name.range),
                                children: None,
                            });
                        }
                    }
                }
                Stmt::AnnAssign(stmt_ann_assign) => {
                    if let Expr::Name(name) = &*stmt_ann_assign.target {
                        symbols.push(DocumentSymbol {
                            name: name.id.to_string(),
                            detail: Some(
                                module_info
                                    .code_at(stmt_ann_assign.annotation.range())
                                    .to_owned(),
                            ),
                            kind: lsp_types::SymbolKind::VARIABLE,
                            tags: None,
                            deprecated: None,
                            range: module_info.to_lsp_range(stmt_ann_assign.range),
                            selection_range: module_info.to_lsp_range(name.range),
                            children: None,
                        });
                    }
                }
                _ => {}
            };
            symbols.append(&mut recursed_symbols);
        }
        let mut result = Vec::new();
        ast.body
            .visit(&mut |stmt| recurse_stmt_adding_symbols(stmt, &mut result, &module_info));
        Some(result)
    }

    pub fn workspace_symbols(
        &self,
        query: &str,
    ) -> Option<Vec<(String, lsp_types::SymbolKind, TextRangeWithModule)>> {
        if query.len() < MIN_CHARACTERS_TYPED_AUTOIMPORT {
            return None;
        }
        let mut result = Vec::new();
        for (handle, name, export) in self.search_exports_fuzzy(query) {
            if let Some(module) = self.get_module_info(&handle) {
                let kind = export
                    .symbol_kind
                    .map_or(lsp_types::SymbolKind::VARIABLE, |k| k.to_lsp_symbol_kind());
                let location = TextRangeWithModule {
                    module,
                    range: export.location,
                };
                result.push((name, kind, location));
            }
        }
        Some(result)
    }
=======
>>>>>>> ce50b180
}

impl<'a> CancellableTransaction<'a> {
    /// Finds child class implementations of a method definition.
    /// Returns the ranges of child methods that reimplement the given parent method.
    fn find_child_implementations(
        &self,
        handle: &Handle,
        definition: &TextRangeWithModule,
    ) -> Vec<TextRange> {
        let mut child_implementations = Vec::new();

        if let Some(solutions) = self.as_ref().get_solutions(handle)
            && let Some(index) = solutions.get_index()
        {
            let index_lock = index.lock();
            // Search for child methods that have this definition as a parent
            for (child_range, parent_methods) in &index_lock.parent_methods_map {
                for (parent_module_path, parent_range) in parent_methods {
                    // Check if the parent method matches our definition
                    if parent_module_path == definition.module.path()
                        && *parent_range == definition.range
                    {
                        // This child method is a reimplementation of our definition
                        child_implementations.push(*child_range);
                    }
                }
            }
        }

        child_implementations
    }

    /// Computes the set of transitive reverse dependencies for a definition, handling
    /// in-memory files and their filesystem counterparts.
    /// Returns Err if the request is canceled in the middle of a run.
    fn compute_transitive_rdeps_for_definition(
        &mut self,
        sys_info: &SysInfo,
        definition: &TextRangeWithModule,
    ) -> Result<Vec<Handle>, Cancelled> {
        let mut transitive_rdeps = match definition.module.path().details() {
            ModulePathDetails::Memory(path_buf) => {
                let handle_of_filesystem_counterpart = Handle::new(
                    definition.module.name(),
                    ModulePath::filesystem((**path_buf).clone()),
                    sys_info.dupe(),
                );
                // In-memory files can never be found through import resolution (no rdeps),
                // so we must compute the transitive rdeps of its filesystem counterpart instead.
                let mut rdeps = self
                    .as_ref()
                    .get_transitive_rdeps(handle_of_filesystem_counterpart.dupe());
                // We still add itself to the rdeps set, so that we will still find local references
                // within the file.
                rdeps.insert(Handle::new(
                    definition.module.name(),
                    definition.module.path().dupe(),
                    sys_info.dupe(),
                ));
                rdeps
            }
            _ => {
                let definition_handle = Handle::new(
                    definition.module.name(),
                    definition.module.path().dupe(),
                    sys_info.dupe(),
                );
                let rdeps = self.as_ref().get_transitive_rdeps(definition_handle.dupe());
                // We still need to know everything about the definition file, because the index
                // only contains non-local references.
                self.run(&[definition_handle], Require::Everything)?;
                rdeps
            }
        };
        // Remove the filesystem counterpart from candidate list,
        // otherwise we will have results from both filesystem and in-memory version of the file.
        for fs_counterpart_of_in_memory_handles in transitive_rdeps
            .iter()
            .filter_map(|handle| match handle.path().details() {
                ModulePathDetails::Memory(path_buf) => Some(Handle::new(
                    handle.module(),
                    ModulePath::filesystem((**path_buf).clone()),
                    handle.sys_info().dupe(),
                )),
                _ => None,
            })
            .collect::<Vec<_>>()
        {
            transitive_rdeps.remove(&fs_counterpart_of_in_memory_handles);
        }
        let candidate_handles = transitive_rdeps
            .into_iter()
            .sorted_by_key(|h| h.path().dupe())
            .collect::<Vec<_>>();

        Ok(candidate_handles)
    }

    /// Patches a definition location to handle in-memory files when searching from another module.
    /// For in-memory files, tries to find the corresponding filesystem location to enable
    /// reference finding across modules.
    fn patch_definition_for_handle(
        &self,
        handle: &Handle,
        definition: &TextRangeWithModule,
    ) -> TextRangeWithModule {
        match definition.module.path().details() {
            // Special-case for definition inside in-memory file
            // Calling methods with in-memory definitions naively
            // will find no references outside of the in-memory file because
            // file systems don't contain in-memory files.
            ModulePathDetails::Memory(path_buf)
                // Why do we exclude the case of finding references within the same in-memory file?
                // If we are finding references within the same in-memory file,
                // then there is no problem for us to use the in-memory definition location.
                if handle.path() != definition.module.path() =>
            {
                // Below, we try to patch the definition location to be at the same offset, but
                // making the path to be filesystem path instead. In this way, in the happy case
                // where the in-memory content is exactly the same as the filesystem content,
                // we can successfully find all the references. However, if the content diverges,
                // then we will miss definitions from other files.
                //
                // In general, other than checking the reverse dependency against the in-memory
                // content, there is not much we can do: the in-memory content can diverge from
                // the filesystem content in arbitrary ways.
                let TextRangeWithModule { module, range } = definition;
                let module = if let Some(info) = self.as_ref().get_module_info(&Handle::new(
                    module.name(),
                    ModulePath::filesystem((**path_buf).clone()),
                    handle.sys_info().dupe(),
                )) {
                    info
                } else {
                    module.dupe()
                };
                TextRangeWithModule {
                    module,
                    range: *range,
                }
            }
            _ => definition.clone(),
        }
    }

    /// Returns Err if the request is canceled in the middle of a run.
    pub fn find_global_references_from_definition(
        &mut self,
        sys_info: &SysInfo,
        definition_kind: DefinitionMetadata,
        definition: TextRangeWithModule,
    ) -> Result<Vec<(Module, Vec<TextRange>)>, Cancelled> {
        // General strategy:
        // 1: Compute the set of transitive rdeps.
        // 2. Find references in each one of them using the index computed during earlier checking
        // 3. If this is a method definition, also search for reimplementations in child classes
        let candidate_handles_for_references =
            self.compute_transitive_rdeps_for_definition(sys_info, &definition)?;

        let mut global_references = Vec::new();
        for handle in candidate_handles_for_references {
            let definition = self.patch_definition_for_handle(&handle, &definition);

            let references = self
                .as_ref()
                .local_references_from_definition(
                    &handle,
                    definition_kind.clone(),
                    definition.range,
                    &definition.module,
                )
                .unwrap_or_default();
            if !references.is_empty()
                && let Some(module_info) = self.as_ref().get_module_info(&handle)
            {
                global_references.push((module_info, references));
            }
            // Step 3: Search for child class reimplementations using the parent_methods_map
            // If this is a method definition, find all child classes that reimplement it
            let child_implementations = self.find_child_implementations(&handle, &definition);
            if !child_implementations.is_empty()
                && let Some(module_info) = self.as_ref().get_module_info(&handle)
            {
                // Check if we already have this module in our results
                if let Some((_, ranges)) = global_references
                    .iter_mut()
                    .find(|(m, _)| m.path() == module_info.path())
                {
                    ranges.extend(child_implementations);
                } else {
                    global_references.push((module_info, child_implementations));
                }
            }
        }

        // Sort and deduplicate references in each module
        for (_, references) in &mut global_references {
            references.sort_by_key(|range| range.start());
            references.dedup();
        }

        Ok(global_references)
    }

    /// Finds all implementations (child class methods) of the definition at the given position.
    /// This searches through transitive reverse dependencies to find all child classes that
    /// implement the method.
    /// Returns Err if the request is canceled in the middle of a run.
    pub fn find_global_implementations_from_definition(
        &mut self,
        sys_info: &SysInfo,
        definition: TextRangeWithModule,
    ) -> Result<Vec<TextRangeWithModule>, Cancelled> {
        // General strategy (similar to find_global_references_from_definition):
        // 1: Compute the set of transitive rdeps.
        // 2: Find child implementations in each rdep using the parent_methods_map index
        let candidate_handles_for_implementations =
            self.compute_transitive_rdeps_for_definition(sys_info, &definition)?;

        let mut all_implementations = Vec::new();
        for handle in candidate_handles_for_implementations {
            let definition = self.patch_definition_for_handle(&handle, &definition);

            // Search for child class reimplementations using the parent_methods_map
            let child_implementations = self.find_child_implementations(&handle, &definition);
            if !child_implementations.is_empty()
                && let Some(module_info) = self.as_ref().get_module_info(&handle)
            {
                for range in child_implementations {
                    all_implementations.push(TextRangeWithModule::new(module_info.dupe(), range));
                }
            }
        }

        // Sort and deduplicate implementations
        all_implementations.sort_by_key(|impl_| (impl_.module.path().dupe(), impl_.range.start()));
        all_implementations.dedup_by_key(|impl_| (impl_.module.path().dupe(), impl_.range.start()));

        Ok(all_implementations)
    }
}

#[cfg(test)]
mod tests {
    use ruff_python_ast::name::Name;

    use super::Transaction;
    use crate::types::callable::Param;
    use crate::types::callable::Required;
    use crate::types::types::AnyStyle;
    use crate::types::types::Type;

    fn any_type() -> Type {
        Type::Any(AnyStyle::Explicit)
    }

    #[test]
    fn param_name_for_positional_argument_marks_vararg_repeats() {
        let params = vec![
            Param::Pos(Name::new_static("x"), any_type(), Required::Required),
            Param::VarArg(Some(Name::new_static("columns")), any_type()),
            Param::KwOnly(Name::new_static("kw"), any_type(), Required::Required),
        ];

        assert_eq!(match_summary(&params, 0), Some(("x", false)));
        assert_eq!(match_summary(&params, 1), Some(("columns", false)));
        assert_eq!(match_summary(&params, 3), Some(("columns", true)));
    }

    #[test]
    fn param_name_for_positional_argument_handles_missing_names() {
        let params = vec![
            Param::PosOnly(None, any_type(), Required::Required),
            Param::VarArg(None, any_type()),
        ];

        assert!(Transaction::<'static>::param_name_for_positional_argument(&params, 0).is_none());
        assert!(Transaction::<'static>::param_name_for_positional_argument(&params, 1).is_none());
        assert!(Transaction::<'static>::param_name_for_positional_argument(&params, 5).is_none());
    }

    #[test]
    fn duplicate_vararg_hints_are_not_emitted() {
        let params = vec![
            Param::Pos(Name::new_static("s"), any_type(), Required::Required),
            Param::VarArg(Some(Name::new_static("args")), any_type()),
            Param::KwOnly(Name::new_static("a"), any_type(), Required::Required),
        ];

        let labels: Vec<&str> = (0..4)
            .filter_map(|idx| {
                Transaction::<'static>::param_name_for_positional_argument(&params, idx)
            })
            .filter(|match_| !match_.is_vararg_repeat)
            .map(|match_| match_.name.as_str())
            .collect();

        assert_eq!(labels, vec!["s", "args"]);
    }

    fn match_summary(params: &[Param], idx: usize) -> Option<(&str, bool)> {
        Transaction::<'static>::param_name_for_positional_argument(params, idx)
            .map(|match_| (match_.name.as_str(), match_.is_vararg_repeat))
    }
}<|MERGE_RESOLUTION|>--- conflicted
+++ resolved
@@ -308,7 +308,6 @@
     Variable,
 }
 
-<<<<<<< HEAD
 #[derive(Clone, Debug)]
 pub struct InlayHintWithEdits {
     pub position: TextSize,
@@ -321,15 +320,6 @@
     import_edits: Vec<(TextSize, String)>,
 }
 
-#[derive(Debug)]
-pub struct ParameterAnnotation {
-    pub text_size: TextSize,
-    pub has_annotation: bool,
-    pub ty: Option<Type>,
-}
-
-=======
->>>>>>> ce50b180
 impl IdentifierWithContext {
     fn from_stmt_import(id: &Identifier, alias: &Alias) -> Self {
         let identifier = id.clone();
@@ -2672,185 +2662,6 @@
         res.sort_by_key(|(score, _, _, _)| Reverse(*score));
         res.into_map(|(_, handle, name, export)| (handle, name, export))
     }
-<<<<<<< HEAD
-
-    fn filter_parameters(
-        &self,
-        param_with_default: ParameterWithDefault,
-        handle: &Handle,
-    ) -> Option<ParameterAnnotation> {
-        if param_with_default.name() == "self" || param_with_default.name() == "cls" {
-            return None;
-        }
-        let ty = match param_with_default.default() {
-            Some(expr) => self.get_type_trace(handle, expr.range()),
-            None => None,
-        };
-        Some(ParameterAnnotation {
-            text_size: param_with_default.parameter.range().end(),
-            ty,
-            has_annotation: param_with_default.annotation().is_some(),
-        })
-    }
-
-    pub fn infer_parameter_annotations(
-        &self,
-        handle: &Handle,
-        cancellable_transaction: &mut CancellableTransaction,
-    ) -> Vec<ParameterAnnotation> {
-        if let Some(bindings) = self.get_bindings(handle) {
-            let transaction = cancellable_transaction;
-            fn transpose<T: Clone>(v: Vec<Vec<T>>) -> Vec<Vec<T>> {
-                if v.is_empty() {
-                    return Vec::new();
-                }
-                let max_len = v.iter().map(|row| row.len()).max().unwrap();
-                let mut result = vec![Vec::new(); max_len];
-                for row in v {
-                    for (i, elem) in row.into_iter().enumerate() {
-                        result[i].push(elem);
-                    }
-                }
-                result
-            }
-            fn zip_types(
-                inferred_types: Vec<Vec<Type>>,
-                function_arguments: Vec<ParameterAnnotation>,
-            ) -> Vec<ParameterAnnotation> {
-                let zipped_inferred_types: Vec<Vec<Type>> = transpose(inferred_types);
-                let types: Vec<(ParameterAnnotation, Vec<Type>)> =
-                    match zipped_inferred_types.is_empty() {
-                        true => function_arguments
-                            .into_iter()
-                            .map(
-                                |arg: ParameterAnnotation| -> (ParameterAnnotation, Vec<Type>) {
-                                    (arg, vec![])
-                                },
-                            )
-                            .collect(),
-                        false => function_arguments
-                            .into_iter()
-                            .zip(zipped_inferred_types)
-                            .collect(),
-                    };
-
-                types
-                    .into_iter()
-                    .map(|(arg, mut ty)| {
-                        let mut arg = arg;
-                        if let Some(default_type) = arg.ty {
-                            ty.push(default_type)
-                        }
-                        if ty.len() == 1 {
-                            arg.ty = Some(ty[0].clone());
-                        } else {
-                            let ty = ty.into_iter().filter(|x| !x.is_any()).collect();
-                            arg.ty = Some(Type::Union(ty));
-                        }
-                        arg
-                    })
-                    .collect()
-            }
-
-            bindings
-                .keys::<Key>()
-                .flat_map(|idx| {
-                    let binding = bindings.get(idx);
-                    // Check if this binding is a function
-                    if let Binding::Function(key_function, _, _) = binding {
-                        let binding_func =
-                            bindings.get(bindings.get(*key_function).undecorated_idx);
-                        let args = binding_func.def.parameters.args.clone();
-                        let func_args: Vec<ParameterAnnotation> = args
-                            .into_iter()
-                            .filter_map(|param_with_default| {
-                                self.filter_parameters(param_with_default, handle)
-                            })
-                            .collect();
-                        let references =
-                            self.collect_references(handle, idx, bindings.clone(), transaction);
-                        let ranges: Vec<&TextRange> =
-                            references.iter().flat_map(|(_, range)| range).collect();
-                        let inferred_types =
-                            ranges.map(|range| self.collect_types_from_callees(**range, handle));
-                        zip_types(inferred_types, func_args)
-                    } else {
-                        vec![]
-                    }
-                })
-                .collect()
-        } else {
-            vec![]
-        }
-    }
-
-    pub fn inferred_types(
-        &self,
-        handle: &Handle,
-        return_types: bool,
-        containers: bool,
-    ) -> Option<Vec<(TextSize, Type, AnnotationKind)>> {
-        let is_interesting_type = |x: &Type| !x.is_any();
-        let is_interesting_expr = |x: &Expr| !Ast::is_literal(x);
-        let bindings = self.get_bindings(handle)?;
-        let mut res = Vec::new();
-        for idx in bindings.keys::<Key>() {
-            match bindings.idx_to_key(idx) {
-                // Return Annotation
-                key @ Key::ReturnType(id) if return_types => {
-                    match bindings.get(bindings.key_to_idx(&Key::Definition(*id))) {
-                        Binding::Function(x, _pred, _class_meta) => {
-                            if matches!(&bindings.get(idx), Binding::ReturnType(ret) if !ret.kind.has_return_annotation())
-                                && let Some(ty) = self.get_type(handle, key)
-                                && is_interesting_type(&ty)
-                            {
-                                let fun = bindings.get(bindings.get(*x).undecorated_idx);
-                                res.push((
-                                    fun.def.parameters.range.end(),
-                                    ty,
-                                    AnnotationKind::Return,
-                                ));
-                            }
-                        }
-                        _ => {}
-                    }
-                }
-                // Only annotate empty containers for now
-                key @ Key::Definition(_) if containers => {
-                    if let Some(ty) = self.get_type(handle, key) {
-                        let e = match bindings.get(idx) {
-                            Binding::NameAssign(_, None, e, _) => match &**e {
-                                Expr::List(ExprList { elts, .. }) => {
-                                    if elts.is_empty() {
-                                        Some(&**e)
-                                    } else {
-                                        None
-                                    }
-                                }
-                                Expr::Dict(ExprDict { items, .. }) => {
-                                    if items.is_empty() {
-                                        Some(&**e)
-                                    } else {
-                                        None
-                                    }
-                                }
-                                _ => None,
-                            },
-                            _ => None,
-                        };
-                        if let Some(e) = e
-                            && is_interesting_expr(e)
-                            && is_interesting_type(&ty)
-                        {
-                            res.push((key.range().end(), ty, AnnotationKind::Variable));
-                        }
-                    }
-                }
-                _ => {}
-            }
-        }
-        Some(res)
-    }
 
     pub fn inlay_hints(
         &self,
@@ -2965,19 +2776,6 @@
         Some(res)
     }
 
-    fn collect_function_calls_from_ast(module: Arc<ModModule>) -> Vec<ExprCall> {
-        fn collect_function_calls(x: &Expr, calls: &mut Vec<ExprCall>) {
-            if let Expr::Call(call) = x {
-                calls.push(call.clone());
-            }
-            x.recurse(&mut |x| collect_function_calls(x, calls));
-        }
-
-        let mut function_calls = Vec::new();
-        module.visit(&mut |x| collect_function_calls(x, &mut function_calls));
-        function_calls
-    }
-
     fn add_inlay_hints_for_positional_function_args(
         &self,
         handle: &Handle,
@@ -3060,163 +2858,6 @@
         }
         RenderedTypeHint { text, import_edits }
     }
-
-    pub fn semantic_tokens(
-        &self,
-        handle: &Handle,
-        limit_range: Option<TextRange>,
-        limit_cell_idx: Option<usize>,
-    ) -> Option<Vec<SemanticToken>> {
-        let module_info = self.get_module_info(handle)?;
-        let bindings = self.get_bindings(handle)?;
-        let ast = self.get_ast(handle)?;
-        let legends = SemanticTokensLegends::new();
-        let disabled_ranges = disabled_ranges_for_module(ast.as_ref(), handle.sys_info());
-        let mut builder = SemanticTokenBuilder::new(limit_range, disabled_ranges);
-        for NamedBinding {
-            definition_handle,
-            definition_export,
-            key,
-        } in self.named_bindings(handle, &bindings)
-        {
-            if let Export {
-                symbol_kind: Some(symbol_kind),
-                ..
-            } = definition_export
-            {
-                builder.process_key(&key, definition_handle.module(), symbol_kind)
-            }
-        }
-        builder.process_ast(&ast, &|range| self.get_type_trace(handle, range));
-        Some(legends.convert_tokens_into_lsp_semantic_tokens(
-            &builder.all_tokens_sorted(),
-            module_info,
-            limit_cell_idx,
-        ))
-    }
-
-    #[allow(deprecated)] // The `deprecated` field
-    pub fn symbols(&self, handle: &Handle) -> Option<Vec<DocumentSymbol>> {
-        let ast = self.get_ast(handle)?;
-        let module_info = self.get_module_info(handle)?;
-        fn recurse_stmt_adding_symbols<'a>(
-            stmt: &'a Stmt,
-            symbols: &'a mut Vec<DocumentSymbol>,
-            module_info: &Module,
-        ) {
-            let mut recursed_symbols = Vec::new();
-            stmt.recurse(&mut |stmt| {
-                recurse_stmt_adding_symbols(stmt, &mut recursed_symbols, module_info)
-            });
-
-            match stmt {
-                Stmt::FunctionDef(stmt_function_def) => {
-                    let mut children = Vec::new();
-                    children.append(&mut recursed_symbols);
-                    // todo(kylei): better approach to filtering out "" for all symbols
-                    let name = match stmt_function_def.name.as_str() {
-                        "" => "unknown".to_owned(),
-                        name => name.to_owned(),
-                    };
-                    symbols.push(DocumentSymbol {
-                        name,
-                        detail: None,
-                        kind: lsp_types::SymbolKind::FUNCTION,
-                        tags: None,
-                        deprecated: None,
-                        range: module_info.to_lsp_range(stmt_function_def.range),
-                        selection_range: module_info.to_lsp_range(stmt_function_def.name.range),
-
-                        children: Some(children),
-                    });
-                }
-                Stmt::ClassDef(stmt_class_def) => {
-                    let mut children = Vec::new();
-                    children.append(&mut recursed_symbols);
-                    let name = match stmt_class_def.name.as_str() {
-                        "" => "unknown".to_owned(),
-                        name => name.to_owned(),
-                    };
-                    symbols.push(DocumentSymbol {
-                        name,
-                        detail: None,
-                        kind: lsp_types::SymbolKind::CLASS,
-                        tags: None,
-                        deprecated: None,
-                        range: module_info.to_lsp_range(stmt_class_def.range),
-                        selection_range: module_info.to_lsp_range(stmt_class_def.name.range),
-                        children: Some(children),
-                    });
-                }
-                Stmt::Assign(stmt_assign) => {
-                    for target in &stmt_assign.targets {
-                        if let Expr::Name(name) = target {
-                            // todo(jvansch): Try to resuse DefinitionMetadata here.
-                            symbols.push(DocumentSymbol {
-                                name: name.id.to_string(),
-                                detail: None, // Todo(jvansch): Could add type info here later
-                                kind: lsp_types::SymbolKind::VARIABLE,
-                                tags: None,
-                                deprecated: None,
-                                range: module_info.to_lsp_range(stmt_assign.range),
-                                selection_range: module_info.to_lsp_range(name.range),
-                                children: None,
-                            });
-                        }
-                    }
-                }
-                Stmt::AnnAssign(stmt_ann_assign) => {
-                    if let Expr::Name(name) = &*stmt_ann_assign.target {
-                        symbols.push(DocumentSymbol {
-                            name: name.id.to_string(),
-                            detail: Some(
-                                module_info
-                                    .code_at(stmt_ann_assign.annotation.range())
-                                    .to_owned(),
-                            ),
-                            kind: lsp_types::SymbolKind::VARIABLE,
-                            tags: None,
-                            deprecated: None,
-                            range: module_info.to_lsp_range(stmt_ann_assign.range),
-                            selection_range: module_info.to_lsp_range(name.range),
-                            children: None,
-                        });
-                    }
-                }
-                _ => {}
-            };
-            symbols.append(&mut recursed_symbols);
-        }
-        let mut result = Vec::new();
-        ast.body
-            .visit(&mut |stmt| recurse_stmt_adding_symbols(stmt, &mut result, &module_info));
-        Some(result)
-    }
-
-    pub fn workspace_symbols(
-        &self,
-        query: &str,
-    ) -> Option<Vec<(String, lsp_types::SymbolKind, TextRangeWithModule)>> {
-        if query.len() < MIN_CHARACTERS_TYPED_AUTOIMPORT {
-            return None;
-        }
-        let mut result = Vec::new();
-        for (handle, name, export) in self.search_exports_fuzzy(query) {
-            if let Some(module) = self.get_module_info(&handle) {
-                let kind = export
-                    .symbol_kind
-                    .map_or(lsp_types::SymbolKind::VARIABLE, |k| k.to_lsp_symbol_kind());
-                let location = TextRangeWithModule {
-                    module,
-                    range: export.location,
-                };
-                result.push((name, kind, location));
-            }
-        }
-        Some(result)
-    }
-=======
->>>>>>> ce50b180
 }
 
 impl<'a> CancellableTransaction<'a> {
