/*
 * Copyright (c) Meta Platforms, Inc. and affiliates.
 *
 * This source code is licensed under the MIT license found in the
 * LICENSE file in the root directory of this source tree.
 */

use std::fmt;
use std::fmt::Display;
use std::iter;
use std::sync::Arc;

use dupe::Dupe;
use pyrefly_derive::TypeEq;
use pyrefly_derive::VisitMut;
use pyrefly_python::dunder;
use pyrefly_types::callable::FunctionKind;
use pyrefly_types::callable::Params;
use pyrefly_types::simplify::unions;
use pyrefly_types::type_var::Restriction;
use pyrefly_types::typed_dict::ExtraItem;
use pyrefly_types::typed_dict::ExtraItems;
use pyrefly_types::types::TParams;
use pyrefly_util::owner::Owner;
use pyrefly_util::prelude::ResultExt;
use pyrefly_util::visit::Visit;
use pyrefly_util::visit::VisitMut;
use ruff_python_ast::Expr;
use ruff_python_ast::ExprCall;
use ruff_python_ast::name::Name;
use ruff_text_size::TextRange;
use starlark_map::small_map::SmallMap;
use starlark_map::small_set::SmallSet;
use vec1::vec1;

use crate::alt::answers::LookupAnswer;
use crate::alt::answers_solver::AnswersSolver;
use crate::alt::attr::AttrSubsetError;
use crate::alt::attr::ClassBase;
use crate::alt::attr::NoAccessReason;
use crate::alt::callable::CallArg;
use crate::alt::expr::TypeOrExpr;
use crate::alt::types::class_bases::ClassBases;
use crate::alt::types::class_metadata::ClassMetadata;
use crate::binding::binding::Binding;
use crate::binding::binding::ClassFieldDefinition;
use crate::binding::binding::ExprOrBinding;
use crate::binding::binding::KeyClassField;
use crate::binding::binding::KeyClassSynthesizedFields;
use crate::binding::binding::MethodThatSetsAttr;
use crate::config::error_kind::ErrorKind;
use crate::error::collector::ErrorCollector;
use crate::error::context::ErrorContext;
use crate::error::context::ErrorInfo;
use crate::error::context::TypeCheckContext;
use crate::error::context::TypeCheckKind;
use crate::solver::solver::SubsetError;
use crate::types::annotation::Annotation;
use crate::types::annotation::Qualifier;
use crate::types::callable::FuncMetadata;
use crate::types::callable::Function;
use crate::types::callable::Param;
use crate::types::callable::Required;
use crate::types::class::Class;
use crate::types::class::ClassType;
use crate::types::keywords::DataclassFieldKeywords;
use crate::types::literal::Lit;
use crate::types::quantified::Quantified;
use crate::types::read_only::ReadOnlyReason;
use crate::types::stdlib::Stdlib;
use crate::types::typed_dict::TypedDict;
use crate::types::typed_dict::TypedDictField;
use crate::types::types::BoundMethod;
use crate::types::types::BoundMethodType;
use crate::types::types::Forall;
use crate::types::types::Forallable;
use crate::types::types::Overload;
use crate::types::types::OverloadType;
use crate::types::types::SuperObj;
use crate::types::types::TArgs;
use crate::types::types::Type;

/// The result of looking up an attribute access on a class (either as an instance or a
/// class access, and possibly through a special case lookup such as a type var with a bound).
#[derive(Debug, Clone)]
pub enum ClassAttribute {
    /// A read-write attribute with a closed form type for both get and set actions.
    ReadWrite(Type),
    /// A read-only attribute with a closed form type for get actions.
    ReadOnly(Type, ReadOnlyReason),
    /// A `NoAccess` attribute indicates that the attribute is well-defined, but does
    /// not allow the access pattern (for example class access on an instance-only attribute)
    NoAccess(NoAccessReason),
    /// A property is a special attribute were regular access invokes a getter.
    /// It optionally might have a setter method; if not, trying to set it is an access error
    Property(Type, Option<Type>, Class),
    /// A descriptor is a user-defined type whose actions may dispatch to special method calls
    /// for the get and set actions.
    Descriptor(Descriptor, DescriptorBase),
}

impl ClassAttribute {
    pub fn read_write(ty: Type) -> Self {
        Self::ReadWrite(ty)
    }

    pub fn read_only(ty: Type, reason: ReadOnlyReason) -> Self {
        Self::ReadOnly(ty, reason)
    }

    pub fn no_access(reason: NoAccessReason) -> Self {
        Self::NoAccess(reason)
    }

    pub fn property(getter: Type, setter: Option<Type>, cls: Class) -> Self {
        Self::Property(getter, setter, cls)
    }

    pub fn descriptor(descriptor: Descriptor, base: DescriptorBase) -> Self {
        Self::Descriptor(descriptor, base)
    }

    pub fn read_only_equivalent(self, reason: ReadOnlyReason) -> Self {
        match self {
            Self::ReadWrite(ty) => Self::ReadOnly(ty, reason),
            Self::Property(getter, _, cls) => Self::Property(getter, None, cls),
            Self::Descriptor(
                Descriptor {
                    range, cls, getter, ..
                },
                base,
            ) => Self::Descriptor(
                Descriptor {
                    range,
                    cls,
                    getter,
                    setter: false,
                },
                base,
            ),
            attr @ (Self::NoAccess(..) | Self::ReadOnly(..)) => attr,
        }
    }

    /// Given a `ClassAttribute`, try to unwrap it as a method type, assuming
    /// that methods are always simple read-only or read-write attributes.
    ///
    /// If we encounter any other case, return `None`.
    pub fn as_instance_method(self) -> Option<Type> {
        match self {
            // TODO(stroxler): ReadWrite attributes are not actually methods but limiting access to
            // ReadOnly breaks unit tests; we should investigate callsites to understand this better.
            ClassAttribute::ReadWrite(ty) | ClassAttribute::ReadOnly(ty, _) => Some(ty),
            ClassAttribute::NoAccess(..)
            | ClassAttribute::Property(..)
            | ClassAttribute::Descriptor(..) => None,
        }
    }
}

#[derive(Debug, Clone, TypeEq, PartialEq, Eq, VisitMut)]
pub struct Descriptor {
    /// The location of the property where the descriptor is bound, where we should raise
    /// errors attempting to access the getter/setter.
    range: TextRange,
    /// This is the descriptor class, which is needed both for attribute subtyping
    /// checks in structural types and in the case where there is no getter method.
    cls: ClassType,
    /// Does `__get__` exists on the descriptor?  It is typically a `BoundMethod` although
    /// it is possible for a user to erroneously define a `__get__` with any type, including a
    /// non-callable one.
    getter: bool,
    /// Does `__set__` exists on the descriptor? Similar considerations to `getter` apply.
    setter: bool,
}

#[derive(Clone, Debug)]
pub enum DescriptorBase {
    Instance(ClassType),
    ClassDef(Class),
}

/// Helper type for going from binding information to the calculated class field.
///
/// TODO(stroxler): This type is mostly an artifact of a refactor, it used to be
/// used in `BindingClassField`. We probably can eliminate it.
enum RawClassFieldInitialization {
    /// At the point where the field is declared, it does not have an initial value. This includes
    /// fields declared but not initialized in the class body, and instance-only fields of
    /// synthesized classes.
    Uninitialized,
    /// The field is set in a method *and declared nowhere else*. Consider:
    ///   class A:
    ///     x: int
    ///     def __init__(self):
    ///         self.x = 42
    ///         self.y = 42
    /// `x`'s initialization type is `Uninitialized`, whereas y's is `Method('__init__')`.
    Method(MethodThatSetsAttr),
    /// The field is declared and initialized to a value in the class body.
    ///
    /// If the value is from an assignment, stores the expression that the field is assigned to,
    /// which is needed for some cases like dataclass fields. The `None` case is for fields that
    /// have values which don't come from assignment (e.g. function defs, imports in a class body)
    ClassBody(Option<Expr>),
}

/// Correctly analyzing which attributes are visible on class objects, as well
/// as handling method binding correctly, requires distinguishing which fields
/// are assigned values in the class body.
#[derive(Clone, Debug, TypeEq, VisitMut, PartialEq, Eq)]
pub enum ClassFieldInitialization {
    /// If this is a dataclass field, DataclassFieldKeywords stores the field's
    /// dataclass flags (which are options that control how fields behave).
    ClassBody(Option<DataclassFieldKeywords>),
    /// This field is initialized in a method. Note that this applies only if the field is not
    /// declared anywhere else.
    Method,
    /// The field is not initialized at the point where it is declared. This usually means that the
    /// field is instance-only and is declared but not initialized in the class body.
    Uninitialized,
    /// The field is not initialized in the class body or any method in the class,
    /// but we treat it as if it was initialized.
    /// For example, any field defined in a stub file.
    Magic,
}

impl Display for ClassFieldInitialization {
    fn fmt(&self, f: &mut fmt::Formatter<'_>) -> fmt::Result {
        match self {
            Self::ClassBody(_) => write!(f, "initialized on class body"),
            Self::Method => write!(f, "initialized in method"),
            Self::Uninitialized => write!(f, "initialized on instances"),
            Self::Magic => {
                write!(f, "not initialized on class body/method")
            }
        }
    }
}

impl ClassFieldInitialization {
    fn recursive() -> Self {
        ClassFieldInitialization::ClassBody(None)
    }
}

/// Raw information about an attribute declared somewhere in a class. We need to
/// know whether it is initialized in the class body in order to determine
/// both visibility rules and whether method binding should be performed.
#[derive(Debug, Clone, TypeEq, PartialEq, Eq, VisitMut)]
pub struct ClassField(ClassFieldInner, IsInherited);

#[derive(Debug, Clone, TypeEq, PartialEq, Eq, VisitMut)]
enum ClassFieldInner {
    // TODO(stroxler): We should refactor `ClassFieldInner` into enum cases; currently
    // the semantics are encoded ad-hoc into the fields of a large product which
    // has made hacking features relatively easy, but makes the code hard to read.
    Simple {
        ty: Type,
        annotation: Option<Annotation>,
        initialization: ClassFieldInitialization,
        /// The reason this field is read-only. `None` indicates it is read-write.
        read_only_reason: Option<ReadOnlyReason>,
        /// If this is a descriptor, data derived from `ty`.
        descriptor: Option<Descriptor>,
        is_function_without_return_annotation: bool,
        /// Whether this field is an abstract method
        is_abstract: bool,
        /// Whether this field is a Django ForeignKey field
        is_foreign_key: bool,
    },
}

/// For efficiency, keep track of whether we know from `calculate_class_field`
/// that this is not an inherited field so that we can skip override consistency
/// checks. This information is not needed to understand the class field, it is
/// only used for efficiency.
#[derive(Debug, Clone, TypeEq, PartialEq, Eq, VisitMut)]
enum IsInherited {
    No,
    Maybe,
}

impl Display for ClassField {
    fn fmt(&self, f: &mut fmt::Formatter<'_>) -> fmt::Result {
        match &self.0 {
            ClassFieldInner::Simple {
                ty, initialization, ..
            } => write!(f, "{ty} ({initialization})"),
        }
    }
}

impl ClassField {
    fn new(
        ty: Type,
        annotation: Option<Annotation>,
        initialization: ClassFieldInitialization,
        read_only_reason: Option<ReadOnlyReason>,
        descriptor: Option<Descriptor>,
        is_function_without_return_annotation: bool,
        is_abstract: bool,
        is_foreign_key: bool,
        is_inherited: IsInherited,
    ) -> Self {
        Self(
            ClassFieldInner::Simple {
                ty,
                annotation,
                initialization,
                read_only_reason,
                descriptor,
                is_function_without_return_annotation,
                is_abstract,
                is_foreign_key,
            },
            is_inherited,
        )
    }

    pub fn for_variance_inference(&self) -> Option<(&Type, Option<&Annotation>, bool)> {
        match &self.0 {
            ClassFieldInner::Simple { ty, annotation, .. } => {
                Some((ty, annotation.as_ref(), self.is_read_only()))
            }
        }
    }

    pub fn new_synthesized(ty: Type) -> Self {
        ClassField(
            ClassFieldInner::Simple {
                ty,
                annotation: None,
                initialization: ClassFieldInitialization::ClassBody(None),
                read_only_reason: None,
                descriptor: None,
                is_function_without_return_annotation: false,
                is_abstract: false,
                is_foreign_key: false,
            },
            IsInherited::Maybe,
        )
    }

    pub fn recursive() -> Self {
        Self(
            ClassFieldInner::Simple {
                ty: Type::any_implicit(),
                annotation: None,
                initialization: ClassFieldInitialization::recursive(),
                read_only_reason: None,
                descriptor: None,
                is_function_without_return_annotation: false,
                is_abstract: false,
                is_foreign_key: false,
            },
            IsInherited::Maybe,
        )
    }

    fn initialization(&self) -> ClassFieldInitialization {
        match &self.0 {
            ClassFieldInner::Simple { initialization, .. } => initialization.clone(),
        }
    }

    fn instantiate_helper(&self, f: &mut dyn FnMut(&mut Type)) -> Self {
        match &self.0 {
            ClassFieldInner::Simple {
                ty,
                annotation,
                initialization,
                read_only_reason,
                descriptor,
                is_function_without_return_annotation,
                is_abstract,
                is_foreign_key,
            } => {
                let mut ty = ty.clone();
                f(&mut ty);
                let descriptor = descriptor.as_ref().map(|x| {
                    let mut x = x.clone();
                    x.cls.visit_mut(f);
                    x
                });
                Self(
                    ClassFieldInner::Simple {
                        ty,
                        annotation: annotation.clone(),
                        initialization: initialization.clone(),
                        read_only_reason: read_only_reason.clone(),
                        descriptor,
                        is_function_without_return_annotation:
                            *is_function_without_return_annotation,
                        is_abstract: *is_abstract,
                        is_foreign_key: *is_foreign_key,
                    },
                    self.1.clone(),
                )
            }
        }
    }

    fn instantiate_for(&self, instance: &Instance) -> Self {
        self.instantiate_helper(&mut |ty| {
            ty.subst_self_type_mut(&instance.to_type());
            instance.instantiate_member(ty)
        })
    }

    fn instantiate_for_class_targs(
        &self,
        targs: &TArgs,
        self_type: Type,
        ambiguous: &mut bool,
    ) -> Self {
        let mp = targs.substitution_map();
        self.instantiate_helper(&mut |ty| {
            ty.subst_self_type_mut(&self_type);
            match ty {
                Type::Function(_)
                | Type::Overload(_)
                | Type::Forall(box Forall {
                    body: Forallable::Function(_),
                    ..
                }) => ty.subst_mut_fn(&mut |q| mp.get(q).map(|ty| (*ty).clone())),
                _ => {
                    let mut qs: SmallSet<&Quantified> = SmallSet::new();
                    ty.collect_quantifieds(&mut qs);
                    *ambiguous = targs.tparams().iter().any(|x| qs.contains(&x.quantified));
                }
            }
        })
    }

    fn instantiate_for_class_tparams(
        &self,
        cls_tparams: Arc<TParams>,
        self_type: Type,
        ambiguous: &mut bool,
    ) -> Self {
        let prepend_class_tparams_if_used = |f: &Function, tparams_opt: Option<&TParams>| {
            if cls_tparams.is_empty() {
                return None;
            }
            let mut qs = SmallSet::new();
            f.visit(&mut |ty| ty.collect_quantifieds(&mut qs));
            if cls_tparams.iter().any(|tp| qs.contains(&tp.quantified)) {
                match tparams_opt {
                    None => Some(cls_tparams.dupe()),
                    Some(tparams) => {
                        let mut new_tparams = (*cls_tparams).clone();
                        new_tparams.extend(tparams);
                        Some(Arc::new(new_tparams))
                    }
                }
            } else {
                None
            }
        };
        self.instantiate_helper(&mut |ty| {
            ty.subst_self_type_mut(&self_type);
            match ty {
                Type::Function(func) => {
                    if let Some(tparams) = prepend_class_tparams_if_used(func, None) {
                        *ty = Type::Forall(Box::new(Forall {
                            tparams,
                            body: Forallable::Function((**func).clone()),
                        }));
                    }
                }
                Type::Forall(forall) => {
                    let Forall { tparams, body } = &mut **forall;
                    if let Forallable::Function(func) = body
                        && let Some(new_tparams) =
                            prepend_class_tparams_if_used(func, Some(tparams))
                    {
                        *tparams = new_tparams;
                    }
                }
                Type::Overload(Overload { signatures, .. }) => {
                    signatures.iter_mut().for_each(|sig| match sig {
                        OverloadType::Function(body)
                            if let Some(tparams) = prepend_class_tparams_if_used(body, None) =>
                        {
                            *sig = OverloadType::Forall(Forall {
                                tparams,
                                body: body.clone(),
                            })
                        }
                        OverloadType::Forall(Forall { tparams, body })
                            if let Some(new_tparams) =
                                prepend_class_tparams_if_used(body, Some(tparams)) =>
                        {
                            *tparams = new_tparams;
                        }
                        _ => {}
                    });
                }
                ty => {
                    if !cls_tparams.is_empty() {
                        let mut qs: SmallSet<&Quantified> = SmallSet::new();
                        ty.collect_quantifieds(&mut qs);
                        *ambiguous = cls_tparams.iter().any(|x| qs.contains(&x.quantified));
                    }
                }
            }
        })
    }

    /// Given a `__set__(self, instance, value)` function, gets the type of `value`.
    fn get_descriptor_setter_value(setter: &Type) -> Type {
        let mut values = Vec::new();
        setter.visit_toplevel_callable(|callable| match &callable.params {
            Params::List(params) => match params.items().get(2) {
                Some(Param::Pos(_, t, _) | Param::PosOnly(_, t, _)) => values.push(t.clone()),
                _ => {}
            },
            _ => {}
        });
        if values.is_empty() {
            Type::any_implicit()
        } else {
            unions(values)
        }
    }

    fn as_raw_special_method_type(&self, instance: &Instance) -> Option<Type> {
        match self.instantiate_for(instance).0 {
            ClassFieldInner::Simple { ty, .. } => match self.initialization() {
                ClassFieldInitialization::ClassBody(_) => Some(ty),
                ClassFieldInitialization::Method
                | ClassFieldInitialization::Uninitialized
                | ClassFieldInitialization::Magic => None,
            },
        }
    }

    fn as_special_method_type(&self, instance: &Instance) -> Option<Type> {
        self.as_raw_special_method_type(instance)
            .and_then(|ty| make_bound_method(instance.to_type(), ty).ok())
    }

    pub fn is_simple_instance_attribute(&self) -> bool {
        matches!(
            &self.0,
            ClassFieldInner::Simple {
                descriptor: None,
                is_function_without_return_annotation: false,
                ..
            }
        )
    }

    pub fn ty(&self) -> Type {
        match &self.0 {
            ClassFieldInner::Simple { ty, .. } => ty.clone(),
        }
    }

    pub fn is_abstract(&self) -> bool {
        match &self.0 {
            ClassFieldInner::Simple { is_abstract, .. } => *is_abstract,
        }
    }

<<<<<<< HEAD
    pub fn is_stub_method(&self) -> bool {
        match &self.0 {
            ClassFieldInner::Simple { ty, .. } => Self::type_is_stub_function(ty),
        }
    }

    fn type_is_stub_function(ty: &Type) -> bool {
        match ty {
            Type::Function(func) => func.metadata.flags.lacks_implementation,
            Type::Forall(box Forall {
                body: Forallable::Function(func),
                ..
            }) => func.metadata.flags.lacks_implementation,
            Type::Overload(overload) => overload.signatures.iter().all(|sig| match sig {
                OverloadType::Function(function) => function.metadata.flags.lacks_implementation,
                OverloadType::Forall(forall) => forall.body.metadata.flags.lacks_implementation,
            }),
            _ => false,
=======
    pub fn is_foreign_key(&self) -> bool {
        match &self.0 {
            ClassFieldInner::Simple { is_foreign_key, .. } => *is_foreign_key,
>>>>>>> ffa1a38f
        }
    }

    pub fn as_named_tuple_type(&self) -> Type {
        self.ty()
    }

    pub fn as_named_tuple_requiredness(&self) -> Required {
        match &self.0 {
            ClassFieldInner::Simple {
                initialization: ClassFieldInitialization::ClassBody(_),
                ..
            } => Required::Optional(None),
            ClassFieldInner::Simple {
                initialization:
                    ClassFieldInitialization::Method
                    | ClassFieldInitialization::Uninitialized
                    | ClassFieldInitialization::Magic,
                ..
            } => Required::Required,
        }
    }

    pub fn as_typed_dict_field_info(self, required_by_default: bool) -> Option<TypedDictField> {
        match &self.0 {
            ClassFieldInner::Simple {
                annotation:
                    Some(Annotation {
                        ty: Some(ty),
                        qualifiers,
                    }),
                ..
            } => Some(TypedDictField {
                ty: ty.clone(),
                read_only_reason: if qualifiers.contains(&Qualifier::ReadOnly) {
                    Some(ReadOnlyReason::ReadOnlyQualifier)
                } else {
                    None
                },
                required: if qualifiers.contains(&Qualifier::Required) {
                    true
                } else if qualifiers.contains(&Qualifier::NotRequired) {
                    false
                } else {
                    required_by_default
                },
            }),
            _ => None,
        }
    }

    fn is_dataclass_kwonly_marker(&self) -> bool {
        match &self.0 {
            ClassFieldInner::Simple { ty, .. } => {
                matches!(ty, Type::ClassType(cls) if cls.has_qname("dataclasses", "KW_ONLY"))
            }
        }
    }

    fn is_class_var(&self) -> bool {
        match &self.0 {
            ClassFieldInner::Simple { annotation, .. } => {
                annotation.as_ref().is_some_and(|ann| ann.is_class_var())
            }
        }
    }

    pub fn is_init_var(&self) -> bool {
        match &self.0 {
            ClassFieldInner::Simple { annotation, .. } => {
                annotation.as_ref().is_some_and(|ann| ann.is_init_var())
            }
        }
    }

    pub fn is_final(&self) -> bool {
        match &self.0 {
            ClassFieldInner::Simple { annotation, ty, .. } => {
                annotation.as_ref().is_some_and(|ann| ann.is_final()) || ty.has_final_decoration()
            }
        }
    }

    fn is_override(&self) -> bool {
        match &self.0 {
            ClassFieldInner::Simple { ty, .. } => ty.is_override(),
        }
    }

    /// Check if this field is read-only for any reason.
    fn is_read_only(&self) -> bool {
        match &self.0 {
            ClassFieldInner::Simple {
                read_only_reason, ..
            } => read_only_reason.is_some(),
        }
    }

    pub fn has_explicit_annotation(&self) -> bool {
        match &self.0 {
            ClassFieldInner::Simple { annotation, .. } => annotation.is_some(),
        }
    }

    fn is_function_without_return_annotation(&self) -> bool {
        match &self.0 {
            ClassFieldInner::Simple {
                is_function_without_return_annotation,
                ..
            } => *is_function_without_return_annotation,
        }
    }

    fn dataclass_flags_of(&self) -> DataclassFieldKeywords {
        match &self.0 {
            ClassFieldInner::Simple { initialization, .. } => match initialization {
                ClassFieldInitialization::ClassBody(Some(field_flags)) => field_flags.clone(),
                ClassFieldInitialization::ClassBody(None) => {
                    let mut kws = DataclassFieldKeywords::new();
                    kws.default = true;
                    kws
                }
                ClassFieldInitialization::Method
                | ClassFieldInitialization::Uninitialized
                | ClassFieldInitialization::Magic => DataclassFieldKeywords::new(),
            },
        }
    }

    fn is_initialized_in_method(&self) -> bool {
        match &self.0 {
            ClassFieldInner::Simple { initialization, .. } => {
                matches!(initialization, ClassFieldInitialization::Method)
            }
        }
    }
}

#[derive(Debug)]
enum InstanceKind {
    ClassType,
    TypedDict,
    TypeVar(Quantified),
    SelfType,
    Protocol(Type),
    Metaclass(ClassBase),
    LiteralString,
}

/// Wrapper to hold a specialized instance of a class , unifying ClassType and TypedDict.
#[derive(Debug)]
struct Instance<'a> {
    kind: InstanceKind,
    class: &'a Class,
    targs: &'a TArgs,
}

impl<'a> Instance<'a> {
    fn literal_string(stdlib: &'a Stdlib) -> Self {
        Self {
            kind: InstanceKind::LiteralString,
            class: stdlib.str().class_object(),
            targs: stdlib.str().targs(),
        }
    }

    fn of_class(cls: &'a ClassType) -> Self {
        Self {
            kind: InstanceKind::ClassType,
            class: cls.class_object(),
            targs: cls.targs(),
        }
    }

    fn of_typed_dict(td: &'a TypedDict) -> Self {
        Self {
            kind: InstanceKind::TypedDict,
            class: td.class_object(),
            targs: td.targs(),
        }
    }

    fn of_type_var(q: Quantified, bound: &'a ClassType) -> Self {
        Self {
            kind: InstanceKind::TypeVar(q),
            class: bound.class_object(),
            targs: bound.targs(),
        }
    }

    fn of_self_type(cls: &'a ClassType) -> Self {
        Self {
            kind: InstanceKind::SelfType,
            class: cls.class_object(),
            targs: cls.targs(),
        }
    }

    fn of_protocol(cls: &'a ClassType, self_type: Type) -> Self {
        Self {
            kind: InstanceKind::Protocol(self_type),
            class: cls.class_object(),
            targs: cls.targs(),
        }
    }

    fn of_metaclass(cls: ClassBase, metaclass: &'a ClassType) -> Self {
        Self {
            kind: InstanceKind::Metaclass(cls),
            class: metaclass.class_object(),
            targs: metaclass.targs(),
        }
    }

    /// Instantiate a type that is relative to the class type parameters
    /// by substituting in the type arguments.
    fn instantiate_member(&self, raw_member: &mut Type) {
        self.targs.substitute_into_mut(raw_member)
    }

    fn to_type(&self) -> Type {
        match &self.kind {
            InstanceKind::ClassType => {
                ClassType::new(self.class.dupe(), self.targs.clone()).to_type()
            }
            InstanceKind::TypedDict => {
                Type::TypedDict(TypedDict::new(self.class.dupe(), self.targs.clone()))
            }
            InstanceKind::TypeVar(q) => q.clone().to_type(),
            InstanceKind::SelfType => {
                Type::SelfType(ClassType::new(self.class.dupe(), self.targs.clone()))
            }
            InstanceKind::Protocol(self_type) => self_type.clone(),
            InstanceKind::Metaclass(cls) => cls.clone().to_type(),
            InstanceKind::LiteralString => Type::LiteralString,
        }
    }

    /// Looking up a classmethod/staticmethod from an instance base has class-like
    /// lookup behavior. When this happens, we convert from an instance base to a class base.
    fn to_class_base(&self) -> ClassBase {
        match &self.kind {
            InstanceKind::SelfType => {
                ClassBase::SelfType(ClassType::new(self.class.dupe(), self.targs.clone()))
            }
            InstanceKind::Protocol(self_type) => ClassBase::Protocol(
                ClassType::new(self.class.dupe(), self.targs.clone()),
                self_type.clone(),
            ),
            InstanceKind::TypeVar(q) => ClassBase::Quantified(
                q.clone(),
                ClassType::new(self.class.dupe(), self.targs.clone()),
            ),
            _ => ClassBase::ClassType(ClassType::new(self.class.dupe(), self.targs.clone())),
        }
    }

    fn to_descriptor_base(&self) -> Option<DescriptorBase> {
        match self.kind {
            // There's no situation in which you can stick a usable descriptor in a TypedDict.
            // TODO(rechen): a descriptor in a TypedDict should be an error at class creation time.
            InstanceKind::TypedDict => None,
            InstanceKind::ClassType
            | InstanceKind::SelfType
            | InstanceKind::Protocol(..)
            | InstanceKind::Metaclass(..)
            | InstanceKind::TypeVar(..)
            | InstanceKind::LiteralString => Some(DescriptorBase::Instance(ClassType::new(
                self.class.dupe(),
                self.targs.clone(),
            ))),
        }
    }
}

fn bind_class_attribute(
    cls: &ClassBase,
    attr: Type,
    read_only_reason: Option<ReadOnlyReason>,
) -> ClassAttribute {
    let ty = make_bound_classmethod(cls, attr).into_inner();
    if let Some(reason) = read_only_reason {
        ClassAttribute::read_only(ty, reason)
    } else {
        ClassAttribute::read_write(ty)
    }
}

/// Return the type of making it bound, or if not, the unbound type.
fn make_bound_method_helper(
    obj: Type,
    attr: Type,
    should_bind: &dyn Fn(&FuncMetadata) -> bool,
) -> Result<Type, Type> {
    // Don't bind functions originating from callback protocols, because the self param
    // has already been removed.
    let should_bind2 = |metadata: &FuncMetadata| {
        !matches!(metadata.kind, FunctionKind::CallbackProtocol(_)) && should_bind(metadata)
    };
    let func = match attr {
        Type::Forall(box Forall {
            tparams,
            body: Forallable::Function(func),
        }) if should_bind2(&func.metadata) => BoundMethodType::Forall(Forall {
            tparams,
            body: func,
        }),
        Type::Function(func) if should_bind2(&func.metadata) => BoundMethodType::Function(*func),
        Type::Overload(overload) if should_bind2(&overload.metadata) => {
            BoundMethodType::Overload(overload)
        }
        Type::Union(ref ts) => {
            let mut bound_methods = Vec::with_capacity(ts.len());
            for t in ts {
                match make_bound_method_helper(obj.clone(), t.clone(), should_bind) {
                    Ok(x) => bound_methods.push(x),
                    Err(_) => return Err(attr),
                }
            }
            return Ok(unions(bound_methods));
        }
        _ => return Err(attr),
    };
    Ok(Type::BoundMethod(Box::new(BoundMethod { obj, func })))
}

fn make_bound_classmethod(cls: &ClassBase, attr: Type) -> Result<Type, Type> {
    let should_bind = |meta: &FuncMetadata| meta.flags.is_classmethod;
    make_bound_method_helper(cls.clone().to_type(), attr, &should_bind)
}

fn make_bound_method(obj: Type, attr: Type) -> Result<Type, Type> {
    let should_bind =
        |meta: &FuncMetadata| !meta.flags.is_staticmethod && !meta.flags.is_classmethod;
    make_bound_method_helper(obj, attr, &should_bind)
}

fn bind_instance_attribute(
    instance: &Instance,
    attr: Type,
    is_class_var: bool,
    read_only: Option<ReadOnlyReason>,
) -> ClassAttribute {
    // Decorated objects are methods, so they can't be ClassVars
    if attr.is_property_getter() {
        ClassAttribute::property(
            make_bound_method(instance.to_type(), attr).into_inner(),
            None,
            instance.class.dupe(),
        )
    } else if let Some(getter) = attr.is_property_setter_with_getter() {
        // The attribute lookup code and function decorator logic together ensure that
        // a property with a setter winds up being bound to the raw setter function
        // type, with function metadata that includes the raw getter function type.
        //
        // See the `attr.rs` and `function.rs` code for more details on how this works.
        ClassAttribute::property(
            make_bound_method(instance.to_type(), getter).into_inner(),
            Some(make_bound_method(instance.to_type(), attr).into_inner()),
            instance.class.dupe(),
        )
    } else if is_class_var {
        ClassAttribute::read_only(
            make_bound_method(instance.to_type(), attr).into_inner(),
            ReadOnlyReason::ClassVar,
        )
    } else if let Some(reason) = read_only {
        ClassAttribute::read_only(
            make_bound_method(instance.to_type(), attr).into_inner(),
            reason,
        )
    } else {
        ClassAttribute::read_write(make_bound_method(instance.to_type(), attr).unwrap_or_else(
            |attr| make_bound_classmethod(&instance.to_class_base(), attr).into_inner(),
        ))
    }
}

/// Result of looking up a member of a class in the MRO, including a handle to the defining
/// class which may be some ancestor.
///
/// For example, given `class A: x: int; class B(A): pass`, the defining class
/// for attribute `x` is `A` even when `x` is looked up on `B`.
#[derive(Debug)]
pub struct WithDefiningClass<T> {
    pub value: T,
    pub defining_class: Class,
}

impl<T> WithDefiningClass<T> {
    pub(in crate::alt::class) fn defined_on(&self, module: &str, cls: &str) -> bool {
        self.defining_class.has_toplevel_qname(module, cls)
    }
}

/// The result of processing a raw dataclass member (any annotated assignment in its body).
pub enum DataclassMember {
    /// A dataclass field
    Field(WithDefiningClass<Arc<ClassField>>, DataclassFieldKeywords),
    /// A pseudo-field that only appears as a constructor argument
    InitVar(WithDefiningClass<Arc<ClassField>>, DataclassFieldKeywords),
    /// A pseudo-field annotated with KW_ONLY
    KwOnlyMarker,
    /// Anything else
    NotAField,
}

impl<'a, Ans: LookupAnswer> AnswersSolver<'a, Ans> {
    pub fn calculate_class_field(
        &self,
        class: &Class,
        name: &Name,
        range: TextRange,
        field_definition: &ClassFieldDefinition,
        functional_class_def: bool,
        errors: &ErrorCollector,
    ) -> ClassField {
        // TODO(stroxler): Clean this up, as we convert more of the class field logic to using enums.
        //
        // It's a mess because we are relying on refs to fields that don't make sense for some cases,
        // which requires us having a place to store synthesized dummy values until we've refactored more.
        let value_storage = Owner::new();
        let initial_value_storage = Owner::new();
        let (value, direct_annotation, initial_value, is_function_without_return_annotation) =
            match field_definition {
                ClassFieldDefinition::DeclaredByAnnotation { annotation } => {
                    let annotation = self.get_idx(*annotation).as_ref().annotation.clone();
                    (
                        value_storage
                            .push(ExprOrBinding::Binding(Binding::Type(Type::any_implicit()))),
                        Some(annotation),
                        initial_value_storage.push(RawClassFieldInitialization::Uninitialized),
                        false,
                    )
                }
                ClassFieldDefinition::DeclaredWithoutAnnotation => (
                    value_storage.push(ExprOrBinding::Binding(Binding::Type(Type::any_implicit()))),
                    None,
                    initial_value_storage.push(RawClassFieldInitialization::Uninitialized),
                    false,
                ),
                ClassFieldDefinition::AssignedInBody { value, annotation } => {
                    let annotation = annotation
                        .map(|a| self.get_idx(a))
                        .as_deref()
                        .map(|annot| annot.annotation.clone());
                    (
                        value,
                        annotation,
                        initial_value_storage.push(RawClassFieldInitialization::ClassBody(
                            match value {
                                ExprOrBinding::Expr(e) => Some(e.clone()),
                                ExprOrBinding::Binding(_) => None,
                            },
                        )),
                        false,
                    )
                }
                ClassFieldDefinition::MethodLike {
                    definition,
                    has_return_annotation,
                } => (
                    value_storage.push(ExprOrBinding::Binding(Binding::Forward(*definition))),
                    None,
                    initial_value_storage.push(RawClassFieldInitialization::ClassBody(None)),
                    !has_return_annotation,
                ),
                ClassFieldDefinition::DefinedWithoutAssign { definition } => (
                    value_storage.push(ExprOrBinding::Binding(Binding::Forward(*definition))),
                    None,
                    initial_value_storage.push(RawClassFieldInitialization::ClassBody(None)),
                    false,
                ),
                ClassFieldDefinition::DefinedInMethod {
                    value,
                    annotation,
                    method,
                } => {
                    let annotation = annotation
                        .map(|a| self.get_idx(a))
                        .as_deref()
                        .map(|annot| annot.annotation.clone());
                    (
                        value,
                        annotation,
                        initial_value_storage
                            .push(RawClassFieldInitialization::Method(method.clone())),
                        false,
                    )
                }
            };

        // Optimisation. If we can determine that the name definitely doesn't exist in the inheritance
        // then we can avoid a bunch of work with checking for override errors.
        let mut is_inherited = IsInherited::Maybe;

        let (value_ty, inherited_annotation) = match value {
            ExprOrBinding::Expr(e) => {
                let (inherited_ty, inherited_annot) = if direct_annotation.is_some() {
                    (None, None)
                } else if Self::is_mangled_attr(name) {
                    // Private (double-underscore) attributes are name-mangled at runtime and should not
                    // inherit types or annotations from parent classes.
                    is_inherited = IsInherited::No;
                    (None, None)
                } else {
                    let (inherited_ty, annotation) =
                        self.get_inherited_type_and_annotation(class, name);
                    if inherited_ty.is_none() {
                        is_inherited = IsInherited::No;
                    }
                    (inherited_ty, annotation)
                };
                let mut ty = if let Some(inherited_ty) = inherited_ty
                    && matches!(initial_value, RawClassFieldInitialization::Method(_))
                {
                    // Inherit the previous type of the attribute if the only declaration-like
                    // thing the current class does is assign to the attribute in a method.
                    inherited_ty
                } else if let Some(annot) = &inherited_annot {
                    let ctx: &dyn Fn() -> TypeCheckContext =
                        &|| TypeCheckContext::of_kind(TypeCheckKind::Attribute(name.clone()));
                    let hint = Some((annot.get_type(), ctx));
                    self.expr(e, hint, errors)
                } else {
                    self.expr_infer(e, errors)
                };
                self.expand_vars_mut(&mut ty);

                (ty, inherited_annot)
            }
            ExprOrBinding::Binding(b) => (
                Arc::unwrap_or_clone(self.solve_binding(b, errors)).into_ty(),
                None,
            ),
        };
        let metadata = self.get_metadata_for_class(class);

        if let Some(named_tuple_metadata) = metadata.named_tuple_metadata()
            && !functional_class_def
            && named_tuple_metadata.elements.contains(name)
            && name.as_str().starts_with('_')
        {
            self.error(
                errors,
                range,
                ErrorInfo::Kind(ErrorKind::BadClassDefinition),
                format!("NamedTuple field name may not start with an underscore: `{name}`"),
            );
        }

        let magically_initialized = {
            // We consider fields to be always-initialized if it's defined within stub files.
            // See https://github.com/python/typeshed/pull/13875 for reasoning.
            class.module_path().is_interface()
            // We consider fields to be always-initialized if it's annotated explicitly with `ClassVar`.
            || direct_annotation
                .as_ref()
                .is_some_and(|annot| annot.has_qualifier(&Qualifier::ClassVar))
        };
        let initialization =
            self.get_class_field_initialization(&metadata, initial_value, magically_initialized);

        // Note: the subset check here is too conservative when it comes to modeling runtime behavior
        // we want to check if the bound_val is coercible to the annotation type at runtime.
        // statically, this could be a challenge, which is why we go with this more conservative approach for now.
        if metadata.is_pydantic_base_model()
            && let Some(annot) = &direct_annotation
            && let ClassFieldInitialization::ClassBody(Some(DataclassFieldKeywords {
                gt,
                lt,
                ge,
                ..
            })) = &initialization
        {
            let field_ty = annot.get_type();

            for (bound_val, label) in [(gt, "gt"), (lt, "lt"), (ge, "ge")] {
                let Some(val) = bound_val else { continue };
                if !self.is_subset_eq(val, field_ty) {
                    self.error(
                errors,
                range,
                ErrorInfo::Kind(ErrorKind::BadArgumentType),
                format!(
                    "Pydantic `{label}` value is of type `{}` but the field is annotated with `{}`",
                    self.for_display(val.clone()),
                    self.for_display(field_ty.clone())
                ),
            );
                }
            }
        }

        // Ban typed dict from containing values; fields should be annotation-only.
        // TODO(stroxler): we ought to look into this more: class-level attributes make sense on a `TypedDict` class;
        // the typing spec does not explicitly define whether this is permitted.
        if metadata.is_typed_dict()
            && matches!(initialization, ClassFieldInitialization::ClassBody(_))
        {
            self.error(
                errors,
                range,
                ErrorInfo::Kind(ErrorKind::BadClassDefinition),
                format!("TypedDict item `{name}` may not be initialized"),
            );
        }
        if metadata.is_typed_dict()
            || metadata
                .named_tuple_metadata()
                .is_some_and(|m| m.elements.contains(name))
        {
            for q in &[Qualifier::Final, Qualifier::ClassVar] {
                if direct_annotation
                    .as_ref()
                    .is_some_and(|ann| ann.has_qualifier(q))
                {
                    self.error(
                        errors,
                        range,
                        ErrorInfo::Kind(ErrorKind::InvalidAnnotation),
                        format!("`{q}` may not be used for TypedDict or NamedTuple members",),
                    );
                }
            }
        }
        if !metadata.is_typed_dict() {
            for q in &[
                Qualifier::Required,
                Qualifier::NotRequired,
                Qualifier::ReadOnly,
            ] {
                if direct_annotation
                    .as_ref()
                    .is_some_and(|ann| ann.has_qualifier(q))
                {
                    self.error(
                        errors,
                        range,
                        ErrorInfo::Kind(ErrorKind::InvalidAnnotation),
                        format!("`{q}` may only be used for TypedDict members"),
                    );
                }
            }
        }
        if let Some(td) = metadata.typed_dict_metadata()
            && let Some(is_total) = td.fields.get(name)
        {
            // If this is a TypedDict field, make sure it is compatible with any inherited metadata
            // restricting extra items.
            let inherited_extra = metadata.base_class_objects().iter().find_map(|base| {
                self.get_metadata_for_class(base)
                    .typed_dict_metadata()
                    .map(|m| (base, m.extra_items.clone()))
            });
            match inherited_extra {
                Some((base, ExtraItems::Closed)) => {
                    self.error(
                        errors,
                        range,
                        ErrorInfo::Kind(ErrorKind::BadTypedDictKey),
                        format!(
                            "Cannot extend closed TypedDict `{}` with extra item `{}`",
                            base.name(),
                            name
                        ),
                    );
                }
                Some((base, ExtraItems::Extra(ExtraItem { ty, read_only })))
                    if let Some(annot) = &direct_annotation =>
                {
                    let field_ty = annot.get_type();
                    if read_only {
                        // The field type needs to be assignable to the extra_items type.
                        if !self.is_subset_eq(field_ty, &ty) {
                            self.error(
                                errors, range, ErrorInfo::Kind(ErrorKind::BadTypedDictKey),
                            format!(
                                "`{}` is not assignable to `extra_items` type `{}` of TypedDict `{}`",
                                self.for_display(field_ty.clone()), self.for_display(ty), base.name()));
                        }
                    } else {
                        // The field needs to be non-required and its type consistent with the extra_items type.
                        let required = annot.has_qualifier(&Qualifier::Required)
                            || (*is_total && !annot.has_qualifier(&Qualifier::NotRequired));
                        if required {
                            self.error(
                                errors,
                                range,
                                ErrorInfo::Kind(ErrorKind::BadTypedDictKey),
                                format!("TypedDict `{}` with non-read-only `extra_items` cannot be extended with required extra item `{}`", base.name(), name),
                            );
                        } else if !self.is_equal(field_ty, &ty) {
                            self.error(
                                errors,
                                range,
                                ErrorInfo::Kind(ErrorKind::BadTypedDictKey),
                                format!(
                                    "`{}` is not consistent with `extra_items` type `{}` of TypedDict `{}`",
                                    self.for_display(field_ty.clone()), self.for_display(ty), base.name()),
                            );
                        }
                    }
                }
                _ => {}
            }
        }

        let annotation = direct_annotation.as_ref().or(inherited_annotation.as_ref());
        let read_only_reason = self.determine_read_only_reason(
            class,
            name,
            annotation,
            &value_ty,
            &initialization,
            range,
        );
        let is_namedtuple_member = metadata
            .named_tuple_metadata()
            .is_some_and(|nt| nt.elements.contains(name));

        // Promote literals. The check on `annotation` is an optimization, it does not (currently) affect semantics.
        let value_ty = if (read_only_reason.is_none() || is_namedtuple_member)
            && annotation.is_none_or(|a| a.ty.is_none())
            && value_ty.is_literal()
        {
            value_ty.promote_literals(self.stdlib)
        } else {
            value_ty
        };

        // Types provided in annotations shadow inferred types
        let ty = if let Some(ann) = annotation {
            match &ann.ty {
                Some(ty) => ty.clone(),
                None => value_ty,
            }
        } else {
            value_ty
        };

        let ty = match initial_value {
            RawClassFieldInitialization::ClassBody(_)
            | RawClassFieldInitialization::Uninitialized => ty,
            RawClassFieldInitialization::Method(_) => {
                self.check_and_sanitize_type_parameters(class, ty, name, range, errors)
            }
        };

        // Identify whether this is a descriptor
        let mut descriptor = None;
        match &ty {
            // TODO(stroxler): This works for simple descriptors. There three known gaps, there may be others:
            // - If the field is instance-only, descriptor dispatching won't occur, an instance-only attribute
            //   that happens to be a descriptor just behaves like a normal instance-only attribute.
            // - Gracefully handle instance-only `__get__`/`__set__`. Descriptors only seem to be detected
            //   when the descriptor attribute is initialized on the class body of the descriptor.
            // - Do we care about distributing descriptor behavior over unions? If so, what about the case when
            //   the raw class field is a union of a descriptor and a non-descriptor? Do we want to allow this?
            Type::ClassType(cls) => {
                let getter = self
                    .get_class_member(cls.class_object(), &dunder::GET)
                    .is_some();
                let setter = self
                    .get_class_member(cls.class_object(), &dunder::SET)
                    .is_some();
                if getter || setter {
                    descriptor = Some(Descriptor {
                        range,
                        cls: cls.clone(),
                        getter,
                        setter,
                    })
                }
            }
            _ => {}
        };
        // Check if this is a Django ForeignKey field
        let is_foreign_key = metadata.is_django_model()
            && matches!(&ty, Type::ClassType(cls) if self.is_foreign_key_field(cls.class_object()));

        let ty = if let Some(special_ty) = self.get_special_class_field_type(
            class,
            name,
            direct_annotation.as_ref(),
            &ty,
            initial_value,
            descriptor.is_some(),
            range,
            errors,
        ) {
            // Don't use the descriptor, since we've set a custom type instead.
            descriptor = None;
            special_ty
        } else {
            ty
        };

        // Pin any vars in the type: leaking a var in a class field is particularly
        // likely to lead to data races where downstream uses can pin inconsistently.
        //
        // TODO(stroxler): Ideally we would implement some simple heuristics, similar to
        // first-use based inference we use with assignments, to get more useful types here.
        let ty = self.solver().deep_force(ty);

        // Check if this field is an abstract method
        let is_abstract = match &ty {
            Type::Function(f) => f.metadata.flags.is_abstract_method,
            Type::Overload(o) => {
                // Check if any signature in the overload is abstract
                o.signatures.iter().any(|sig| match sig {
                    OverloadType::Function(f) => f.metadata.flags.is_abstract_method,
                    OverloadType::Forall(forall) => forall.body.metadata.flags.is_abstract_method,
                })
            }
            _ => false,
        };

        // Create the resulting field and check for override inconsistencies before returning
        let class_field = ClassField::new(
            ty,
            direct_annotation,
            initialization,
            read_only_reason,
            descriptor,
            is_function_without_return_annotation,
            is_abstract,
            is_foreign_key,
            is_inherited,
        );
        if let RawClassFieldInitialization::Method(MethodThatSetsAttr {
            method_name,
            recognized_attribute_defining_method,
        }) = initial_value
        {
            let mut defined_in_parent = false;
            let parents = metadata.base_class_objects();
            for parent in parents {
                if self.get_class_member(parent, name).is_some() {
                    defined_in_parent = true;
                    break;
                };
            }
            if !defined_in_parent {
                if metadata.is_protocol() {
                    self.error(
                        errors,
                        range,
                        ErrorInfo::Kind(ErrorKind::ProtocolImplicitlyDefinedAttribute),
                        "Instance or class variables within a Protocol class must be explicitly declared within the class body".to_owned(),
                    );
                } else if !recognized_attribute_defining_method {
                    self.error(
                        errors,
                        range,
                        ErrorInfo::Kind(ErrorKind::ImplicitlyDefinedAttribute,),
                        format!("Attribute `{}` is implicitly defined by assignment in method `{method_name}`, which is not a constructor", &name),
                    );
                }
            }
        }
        if let Some(dm) = metadata.dataclass_metadata()
            && name == &dunder::POST_INIT
            && let Some(post_init) = class_field
                .as_special_method_type(&Instance::of_class(&self.as_class_type_unchecked(class)))
        {
            self.validate_post_init(class, dm, post_init, range, errors);
        }
        class_field
    }

    /// Apply any class-specific logic for postprocessing the type of a class field. Hook into this
    /// function if you need to modify the type of an existing field. If you need to add a new
    /// field, see ClassSynthesizedField instead.
    fn get_special_class_field_type(
        &self,
        class: &Class,
        name: &Name,
        direct_annotation: Option<&Annotation>,
        ty: &Type,
        initial_value: &RawClassFieldInitialization,
        is_descriptor: bool,
        range: TextRange,
        errors: &ErrorCollector,
    ) -> Option<Type> {
        let is_initialized_on_class_body =
            matches!(initial_value, RawClassFieldInitialization::ClassBody(_));
        self.get_enum_class_field_type(
            class,
            name,
            direct_annotation,
            ty,
            is_initialized_on_class_body,
            is_descriptor,
            range,
            errors,
        )
        .or_else(|| self.get_pydantic_root_model_class_field_type(class, name))
        .or_else(|| {
            let initial_value_expr = match initial_value {
                RawClassFieldInitialization::ClassBody(e) => e.as_ref(),
                _ => None,
            };
            self.get_django_field_type(ty, class, Some(name), initial_value_expr)
        })
    }

    fn determine_read_only_reason(
        &self,
        cls: &Class,
        name: &Name,
        annotation: Option<&Annotation>,
        ty: &Type,
        initialization: &ClassFieldInitialization,
        range: TextRange,
    ) -> Option<ReadOnlyReason> {
        if let Some(ann) = annotation {
            // TODO: enable this for Final attrs that aren't initialized on the class
            if ann.is_final() && matches!(initialization, ClassFieldInitialization::ClassBody(_)) {
                return Some(ReadOnlyReason::Final);
            }
            if ann.has_qualifier(&Qualifier::ReadOnly) {
                return Some(ReadOnlyReason::ReadOnlyQualifier);
            }
        }
        let metadata = self.get_metadata_for_class(cls);
        // NamedTuple members are read-only
        if metadata
            .named_tuple_metadata()
            .is_some_and(|nt| nt.elements.contains(name))
        {
            return Some(ReadOnlyReason::NamedTuple);
        }
        // Frozen dataclass fields (not methods) are read-only
        if let Some(dm) = metadata.dataclass_metadata()
            && dm.kws.frozen
            && dm.fields.contains(name)
        {
            let reason = if metadata.is_pydantic_base_model() {
                ReadOnlyReason::PydanticFrozen
            } else {
                ReadOnlyReason::FrozenDataclass
            };
            return Some(reason);
        }

        // A nested class def is assumed to be ReadOnly. We distinguish a nested `class C: ...`
        // from an assignment of a class object (`SomeAttr = C`) by checking the attribute range
        // against the nested class definition range.
        if matches!(ty, Type::ClassDef(cls) if cls.range() == range) {
            return Some(ReadOnlyReason::ClassObjectInitializedOnBody);
        }
        // Default: the field is read-write
        None
    }

    /// Return (type of first inherited field, first inherited annotation). May not be from the same class!
    /// For example, in:
    ///   class A:
    ///     x: int
    ///   class B(A):
    ///     x = 0
    ///   class C(B):
    ///     x = 1
    /// `get_inherited_type_and_annotation(C, 'x')` will get the type from `B` and the annotation from `A`.
    fn get_inherited_type_and_annotation(
        &self,
        class: &Class,
        name: &Name,
    ) -> (Option<Type>, Option<Annotation>) {
        let mut found_field = None;
        let annotation = self
            .get_mro_for_class(class)
            .ancestors(self.stdlib)
            .find_map(|parent| {
                let parent_field =
                    self.get_field_from_current_class_only(parent.class_object(), name)?;
                let ClassField(ClassFieldInner::Simple { ty, annotation, .. }, ..) = &*parent_field;
                if found_field.is_none() {
                    found_field = Some(parent.targs().substitution().substitute_into(ty.clone()));
                }
                annotation
                    .clone()
                    .map(|ann| ann.substitute_with(parent.targs().substitution()))
            });
        (found_field, annotation)
    }

    fn get_class_field_initialization(
        &self,
        metadata: &ClassMetadata,
        initial_value: &RawClassFieldInitialization,
        magically_initialized: bool,
    ) -> ClassFieldInitialization {
        match initial_value {
            RawClassFieldInitialization::ClassBody(None) => {
                ClassFieldInitialization::ClassBody(None)
            }
            RawClassFieldInitialization::ClassBody(Some(e)) => {
                // If this field was created via a call to a dataclass field specifier, extract field flags from the call.
                if let Some(dm) = metadata.dataclass_metadata()
                    && let Expr::Call(ExprCall {
                        node_index: _,
                        range: _,
                        func,
                        arguments,
                    }) = e
                {
                    // We already type-checked this expression as part of computing the type for the ClassField,
                    // so we can ignore any errors encountered here.
                    let ignore_errors = self.error_swallower();
                    let func_ty = self.expr_infer(func, &ignore_errors);
                    let func_kind = func_ty.callee_kind();
                    if let Some(func_kind) = func_kind
                        && dm.field_specifiers.contains(&func_kind)
                    {
                        let flags =
                            self.dataclass_field_keywords(&func_ty, arguments, dm, &ignore_errors);
                        ClassFieldInitialization::ClassBody(Some(flags))
                    } else {
                        ClassFieldInitialization::ClassBody(None)
                    }
                } else {
                    ClassFieldInitialization::ClassBody(None)
                }
            }
            RawClassFieldInitialization::Method(_) | RawClassFieldInitialization::Uninitialized
                if magically_initialized =>
            {
                ClassFieldInitialization::Magic
            }
            RawClassFieldInitialization::Method(_) => ClassFieldInitialization::Method,
            RawClassFieldInitialization::Uninitialized => ClassFieldInitialization::Uninitialized,
        }
    }

    /// This is used for dataclass field synthesis; when accessing attributes on dataclass instances,
    /// use `get_instance_attribute` or `get_class_attribute`
    pub fn get_dataclass_member(&self, cls: &Class, name: &Name) -> DataclassMember {
        // Even though we check that the class member exists before calling this function,
        // it can be None if the class has an invalid MRO.
        let Some(member) = self.get_non_synthesized_dataclass_member_impl(cls, name) else {
            return DataclassMember::NotAField;
        };
        let field = &*member.value;
        // A field with type KW_ONLY is a sentinel value that indicates that the remaining
        // fields should be keyword-only params in the generated `__init__`.
        if field.is_dataclass_kwonly_marker() {
            DataclassMember::KwOnlyMarker
        } else if field.is_initialized_in_method() // This member is defined in a method without being declared on the class
            || field.is_class_var() // Class variables are not dataclass fields
            || (!field.has_explicit_annotation()
                && self
                    .get_inherited_type_and_annotation(cls, name)
                    .1
                    .is_some_and(|annot| annot.has_qualifier(&Qualifier::ClassVar)))
        {
            DataclassMember::NotAField
        } else {
            let flags = field.dataclass_flags_of();
            if field.is_init_var() {
                DataclassMember::InitVar(member, flags)
            } else {
                DataclassMember::Field(member, flags)
            }
        }
    }

    fn check_and_sanitize_type_parameters(
        &self,
        class: &Class,
        ty: Type,
        name: &Name,
        range: TextRange,
        errors: &ErrorCollector,
    ) -> Type {
        let mut qs = SmallSet::new();
        ty.collect_quantifieds(&mut qs);
        if qs.is_empty() {
            drop(qs);
            return ty;
        }
        let class_tparams = self.get_class_tparams(class);
        let qs_owner = Owner::new();
        let ts = Owner::new();
        let gradual_fallbacks = qs
            .difference(&class_tparams.quantifieds().collect())
            .map(|q| {
                self.error(
                    errors,
                    range,
                    ErrorInfo::Kind(ErrorKind::InvalidTypeVar),
                    format!(
                        "Attribute `{}` cannot depend on type variable `{}`, which is not in the scope of class `{}`",
                        name,
                        q.name(),
                        class.name(),
                    ),
                );
                (qs_owner.push((*q).clone()), ts.push(q.as_gradual_type()))
            })
            .collect::<SmallMap<_, _>>();
        drop(qs);
        ty.subst(&gradual_fallbacks)
    }

    fn as_instance_attribute(&self, field: &ClassField, instance: &Instance) -> ClassAttribute {
        match field.instantiate_for(instance).0 {
            // TODO(stroxler): Clean up this match by making `ClassFieldInner` an
            // enum; the match is messy
            ClassFieldInner::Simple {
                descriptor: Some(descriptor),
                ..
            } if let Some(base) = instance.to_descriptor_base() => {
                ClassAttribute::descriptor(descriptor, base)
            }
            ClassFieldInner::Simple {
                mut ty,
                read_only_reason,
                annotation,
                ..
            } => {
                let is_class_var = annotation.is_some_and(|ann| ann.is_class_var());
                match field.initialization() {
                    ClassFieldInitialization::ClassBody(_) => {
                        self.expand_vars_mut(&mut ty); // bind_instance matches on the type, so resolve it if we can
                        bind_instance_attribute(instance, ty, is_class_var, read_only_reason)
                    }
                    ClassFieldInitialization::Method
                    | ClassFieldInitialization::Uninitialized
                    | ClassFieldInitialization::Magic
                        if let Some(read_only_reason) = read_only_reason =>
                    {
                        ClassAttribute::read_only(ty, read_only_reason)
                    }
                    ClassFieldInitialization::Method
                    | ClassFieldInitialization::Uninitialized
                    | ClassFieldInitialization::Magic
                        if is_class_var =>
                    {
                        ClassAttribute::read_only(ty, ReadOnlyReason::ClassVar)
                    }
                    ClassFieldInitialization::Method
                    | ClassFieldInitialization::Uninitialized
                    | ClassFieldInitialization::Magic => ClassAttribute::read_write(ty),
                }
            }
        }
    }

    fn as_class_attribute(&self, field: &ClassField, cls: &ClassBase) -> ClassAttribute {
        let self_type = cls.clone().to_self_type();
        let mut ambiguous = false;
        let field = match cls.targs() {
            Some(targs) => field.instantiate_for_class_targs(targs, self_type, &mut ambiguous),
            None => {
                let tparams = self.get_class_tparams(cls.class_object());
                field.instantiate_for_class_tparams(tparams, self_type, &mut ambiguous)
            }
        };
        match field.0 {
            ClassFieldInner::Simple {
                descriptor: Some(descriptor),
                ..
            } => ClassAttribute::descriptor(
                descriptor,
                DescriptorBase::ClassDef(cls.class_object().dupe()),
            ),
            ClassFieldInner::Simple {
                initialization: ClassFieldInitialization::Method,
                ..
            } => ClassAttribute::no_access(NoAccessReason::ClassUseOfInstanceAttribute(
                cls.class_object().dupe(),
            )),
            ClassFieldInner::Simple {
                ty,
                read_only_reason,
                ..
            } => {
                if ambiguous {
                    ClassAttribute::no_access(NoAccessReason::ClassAttributeIsGeneric(
                        cls.class_object().dupe(),
                    ))
                } else {
                    bind_class_attribute(cls, ty, read_only_reason)
                }
            }
        }
    }

    pub fn as_param(
        &self,
        field: &ClassField,
        name: &Name,
        default: bool,
        kw_only: bool,
        strict: bool,
        converter_param: Option<Type>,
        errors: &ErrorCollector,
    ) -> Param {
        let ClassField(ClassFieldInner::Simple { ty, descriptor, .. }, ..) = field;
        let param_ty = if !strict {
            Type::any_explicit()
        } else if let Some(converter_param) = converter_param {
            converter_param
        } else if let Some(x) = descriptor
            && let Some(setter) = self.resolve_descriptor_setter(x, errors)
        {
            ClassField::get_descriptor_setter_value(&setter)
        } else {
            ty.clone()
        };
        let required = match default {
            true => Required::Optional(None),
            false => Required::Required,
        };
        if kw_only {
            Param::KwOnly(name.clone(), param_ty, required)
        } else {
            Param::Pos(name.clone(), param_ty, required)
        }
    }

    pub fn as_enum_member(&self, field: ClassField, enum_cls: &Class) -> Option<Lit> {
        match field.0 {
            ClassFieldInner::Simple {
                ty: Type::Literal(mut lit),
                ..
            } if matches!(&lit, Lit::Enum(lit_enum) if lit_enum.class.class_object() == enum_cls) =>
            {
                let replacement = self.instantiate(enum_cls);
                lit.visit_mut(&mut |ty| ty.subst_self_type_mut(&replacement));
                Some(lit)
            }
            _ => None,
        }
    }

    fn is_typed_dict_field(&self, metadata: &ClassMetadata, field_name: &Name) -> bool {
        metadata
            .typed_dict_metadata()
            .is_some_and(|metadata| metadata.fields.contains_key(field_name))
    }

    fn typed_dict_field_info(
        &self,
        metadata: &ClassMetadata,
        field_name: &Name,
        field: &ClassField,
    ) -> Option<TypedDictField> {
        metadata
            .typed_dict_metadata()
            .and_then(|typed_dict| typed_dict.fields.get(field_name))
            .and_then(|is_total| field.clone().as_typed_dict_field_info(*is_total))
    }

    fn validate_typed_dict_field_override(
        &self,
        child_cls: &Class,
        child_metadata: &ClassMetadata,
        parent_cls: &Class,
        parent_metadata: &ClassMetadata,
        field_name: &Name,
        child_field: &ClassField,
        parent_field: &ClassField,
        range: TextRange,
        errors: &ErrorCollector,
    ) -> bool {
        let Some(child_info) = self.typed_dict_field_info(child_metadata, field_name, child_field)
        else {
            return true;
        };
        let Some(parent_info) =
            self.typed_dict_field_info(parent_metadata, field_name, parent_field)
        else {
            return true;
        };

        let parent_mutable = !parent_info.is_read_only();
        let child_mutable = !child_info.is_read_only();

        if parent_mutable {
            if !child_mutable {
                self.error(
                    errors,
                    range,
                    ErrorInfo::Kind(ErrorKind::BadTypedDictKey),
                    format!(
                        "TypedDict field `{field_name}` in `{}` cannot be marked read-only; parent TypedDict `{}` defines it as mutable",
                        child_cls.name(),
                        parent_cls.name()
                    ),
                );
                return false;
            }
            if parent_info.required && !child_info.required {
                self.error(
                    errors,
                    range,
                    ErrorInfo::Kind(ErrorKind::BadTypedDictKey),
                    format!(
                        "TypedDict field `{field_name}` in `{}` must remain required because parent TypedDict `{}` defines it as required",
                        child_cls.name(),
                        parent_cls.name()
                    ),
                );
                return false;
            }
            if !parent_info.required && child_info.required {
                self.error(
                    errors,
                    range,
                    ErrorInfo::Kind(ErrorKind::BadTypedDictKey),
                    format!(
                        "TypedDict field `{field_name}` in `{}` cannot be made required; parent TypedDict `{}` defines it as non-required",
                        child_cls.name(),
                        parent_cls.name()
                    ),
                );
                return false;
            }
        } else if parent_info.required && !child_info.required {
            self.error(
                errors,
                range,
                ErrorInfo::Kind(ErrorKind::BadTypedDictKey),
                format!(
                    "TypedDict field `{field_name}` in `{}` cannot be made non-required; parent TypedDict `{}` defines it as required",
                    child_cls.name(),
                    parent_cls.name()
                ),
            );
            return false;
        }

        true
    }

    fn should_check_field_for_override_consistency(&self, field_name: &Name) -> bool {
        // Object construction (`__new__`, `__init__`, `__init_subclass__`) should not participate in override checks
        if field_name == &dunder::NEW
            || field_name == &dunder::INIT
            || field_name == &dunder::INIT_SUBCLASS
        {
            return false;
        }

        // `__hash__` is often overridden to `None` to signal hashability
        if field_name == &dunder::HASH {
            return false;
        }

        // TODO(grievejia): In principle we should not really skip `__call__`. But the reality is that
        // there are too many classes on typeshed whose `__call__` are marked as follows:
        // ```
        // def __call__(self, *args: Any, **kwds: Any) -> Any: ...
        // ```
        // If we follow our pre-existing subtyping rule, this kind of signature would be non-overridable
        // -- any overrider must be able to take ANY arguments which can't be practical. We need to either
        // special-case typeshed or special-case callable subtyping to make `__call__` override check more usable.
        if field_name == &dunder::CALL {
            return false;
        }

        // Private attributes should not participate in override checks
        if Self::is_mangled_attr(field_name) {
            return false;
        }

        // TODO: This should only be ignored when `cls` is a dataclass
        if field_name == &dunder::POST_INIT {
            return false;
        }

        // TODO: This should only be ignored when `_ignore_` is defined on enums
        if field_name.as_str() == "_ignore_" {
            return false;
        }

        // TODO: skipping slots for now to unblock typeshed upgrade
        if field_name == &dunder::SLOTS {
            return false;
        }

        true
    }

    pub fn is_mangled_attr(name: &Name) -> bool {
        name.starts_with("__") && !name.ends_with("__")
    }

    pub fn check_consistent_override_for_field(
        &self,
        cls: &Class,
        field_name: &Name,
        class_field: &ClassField,
        bases: &ClassBases,
        errors: &ErrorCollector,
    ) {
        let is_override = class_field.is_override();
        if matches!(class_field.1, IsInherited::No) && !is_override {
            return;
        }

        if !self.should_check_field_for_override_consistency(field_name) {
            return;
        }

        let range = if let Some(range) = cls.field_decl_range(field_name) {
            range
        } else {
            return;
        };

        let mut got_attribute = None;
        let mut parent_attr_found = false;
        let mut parent_has_any = false;
        let metadata = self.get_metadata_for_class(cls);
        let is_typed_dict_field = self.is_typed_dict_field(metadata.as_ref(), field_name);

        let bases_to_check: Box<dyn Iterator<Item = &ClassType>> = if bases.is_empty() {
            // If the class doesn't have any base type, we should just use `object` as base to ensure
            // the inconsistent override check is not skipped
            Box::new(iter::once(self.stdlib.object()))
        } else {
            Box::new(bases.iter())
        };

        for parent in bases_to_check {
            let parent_cls = parent.class_object();
            let parent_metadata = self.get_metadata_for_class(parent_cls);
            parent_has_any = parent_has_any || parent_metadata.has_base_any();
            // Don't allow overriding a namedtuple element
            if let Some(named_tuple_metadata) = parent_metadata.named_tuple_metadata()
                && named_tuple_metadata.elements.contains(field_name)
            {
                self.error(
                    errors,
                    range,
                    ErrorInfo::Kind(ErrorKind::BadOverride),
                    format!("Cannot override named tuple element `{field_name}`"),
                );
            }
            let Some(want_member) = self.get_class_member(parent_cls, field_name) else {
                continue;
            };
            parent_attr_found = true;
            let want_class_field = Arc::unwrap_or_clone(want_member.value);
            if want_class_field.is_final() {
                self.error(
                    errors,
                    range,
                    ErrorInfo::Kind(ErrorKind::BadOverride),
                    format!(
                        "`{}` is declared as final in parent class `{}`",
                        field_name,
                        parent.name()
                    ),
                );
                continue;
            }
            if want_class_field.has_explicit_annotation() && class_field.has_explicit_annotation() {
                let want_is_class_var = want_class_field.is_class_var();
                let got_is_class_var = class_field.is_class_var();
                if want_is_class_var && !got_is_class_var {
                    self.error(
                            errors,
                            range,
                            ErrorInfo::Kind(ErrorKind::BadOverride),
                            format!(
                                "Instance variable `{}.{}` overrides ClassVar of the same name in parent class `{}`",
                                cls.name(),
                                field_name,
                                parent.name()
                            ),
                        );
                    continue;
                } else if !want_is_class_var && got_is_class_var {
                    self.error(
                            errors,
                            range,
                            ErrorInfo::Kind(ErrorKind::BadOverride),
                            format!(
                                "ClassVar `{}.{}` overrides instance variable of the same name in parent class `{}`",
                                cls.name(),
                                field_name,
                                parent.name()
                            ),
                        );
                    continue;
                }
            }
            if is_typed_dict_field != self.is_typed_dict_field(&parent_metadata, field_name) {
                // TypedDict fields are actually dict keys, so we want to check them against other
                // keys but not regular fields.
                continue;
            }
            if is_typed_dict_field
                && !self.validate_typed_dict_field_override(
                    cls,
                    metadata.as_ref(),
                    parent_cls,
                    parent_metadata.as_ref(),
                    field_name,
                    class_field,
                    &want_class_field,
                    range,
                    errors,
                )
            {
                continue;
            }
            // Special case: if parent field is an unannotated `x = None`, allow child to override
            // with any type (effectively treating it as Optional[T])
            if !want_class_field.has_explicit_annotation()
                && matches!(want_class_field.ty(), Type::None)
            {
                continue;
            }
            // Substitute `Self` with derived class to support contravariant occurrences of `Self`
            let want_attribute = self.as_instance_attribute(
                &want_class_field,
                &Instance::of_protocol(parent, self.instantiate(cls)),
            );
            if got_attribute.is_none() {
                // Optimisation: Only compute the `got_attr` once, and only if we actually need it.
                got_attribute = Some(self.as_instance_attribute(
                    class_field,
                    &Instance::of_class(&self.as_class_type_unchecked(cls)),
                ));
            }
            let attr_check = self.is_class_attribute_subset(
                got_attribute.as_ref().unwrap(),
                &want_attribute,
                &mut |got, want| self.is_subset_eq_with_reason(got, want),
            );
            let error = match attr_check {
                Err(
                    AttrSubsetError::Covariant {
                        subset_error: SubsetError::PosParamName(child, parent),
                        ..
                    }
                    | AttrSubsetError::Invariant {
                        subset_error: SubsetError::PosParamName(child, parent),
                        ..
                    }
                    | AttrSubsetError::Contravariant {
                        subset_error: SubsetError::PosParamName(child, parent),
                        ..
                    },
                ) => Some((
                    ErrorKind::BadParamNameOverride,
                    format!("Got parameter name `{child}`, expected `{parent}`"),
                )),
                Err(error) => Some((
                    ErrorKind::BadOverride,
                    error.to_error_msg(cls.name(), parent.name(), field_name),
                )),
                Ok(()) => None,
            };
            if let Some((kind, error)) = error {
                let msg = vec1![
                    format!(
                        "Class member `{}.{}` overrides parent class `{}` in an inconsistent manner",
                        cls.name(),
                        field_name,
                        parent.name()
                    ),
                    error,
                ];
                errors.add(range, ErrorInfo::Kind(kind), msg);
            }
        }
        if is_override && !parent_attr_found && !parent_has_any {
            self.error(
                    errors,
                    range,
                    ErrorInfo::Kind(ErrorKind::BadOverride),
                    format!(
                        "Class member `{}.{}` is marked as an override, but no parent class has a matching attribute",
                        cls.name(),
                        field_name,
                    ),
                );
        }
    }

    /// For classes with multiple inheritance, check that fields inherited from multiple base classes are consistent.
    pub fn check_consistent_multiple_inheritance(&self, cls: &Class, errors: &ErrorCollector) {
        struct InheritedFieldInfo {
            class: Class,
            metadata: Arc<ClassMetadata>,
            field: ClassField,
            ty: Type,
        }

        let mro = self.get_mro_for_class(cls);
        let mut inherited_fields: SmallMap<&Name, Vec<InheritedFieldInfo>> = SmallMap::new();
        let current_class_fields: SmallSet<_> = cls.fields().collect();

        for parent_cls in mro.ancestors_no_object().iter() {
            let class_object = parent_cls.class_object();
            let class_fields = class_object.fields();
            let parent_metadata = self.get_metadata_for_class(class_object);
            for field in class_fields {
                if !self.should_check_field_for_override_consistency(field) {
                    continue;
                }
                if current_class_fields.contains(field) {
                    continue;
                }
                let key = KeyClassField(class_object.index(), field.clone());
                let field_entry = self.get_from_class(cls, &key);
                let Some(field_entry) = field_entry.as_ref() else {
                    continue;
                };
                if let Some(parent_member) = self.get_class_member(class_object, field) {
                    let parent_field = Arc::unwrap_or_clone(parent_member.value.clone());
                    // Get instance method types for fields that are methods, otherwise use the field type directly.
                    let ty = self
                        .as_instance_attribute(
                            &parent_field,
                            &Instance::of_protocol(parent_cls, self.instantiate(cls)),
                        )
                        .as_instance_method()
                        .unwrap_or(field_entry.ty());
                    inherited_fields
                        .entry(field)
                        .or_default()
                        .push(InheritedFieldInfo {
                            class: class_object.dupe(),
                            metadata: parent_metadata.clone(),
                            field: parent_field,
                            ty,
                        });
                }
            }
        }

        let child_metadata = self.get_metadata_for_class(cls);

        for (field_name, inherited_field_infos_by_ancestor) in inherited_fields.iter() {
            if inherited_field_infos_by_ancestor.len() > 1 {
                let types: Vec<Type> = inherited_field_infos_by_ancestor
                    .iter()
                    .map(|info| info.ty.clone())
                    .collect();
                let intersect = self.intersects(&types);
                if matches!(intersect, Type::Never(_)) {
                    let mut error_msg = vec1![
                        format!(
                            "Field `{field_name}` has inconsistent types inherited from multiple base classes"
                        ),
                        "Inherited types include:".to_owned()
                    ];
                    for info in inherited_field_infos_by_ancestor.iter() {
                        error_msg.push(format!(
                            "  `{}` from `{}`",
                            self.for_display(info.ty.clone()),
                            info.class.name()
                        ));
                    }
                    errors.add(
                        cls.range(),
                        ErrorInfo::Kind(ErrorKind::InconsistentInheritance),
                        error_msg,
                    );
                } else {
                    for info in inherited_field_infos_by_ancestor {
                        // Read-write fields should check that parent field's type
                        // is assignable to the intersection.
                        // Skip function types for this check for now.
                        if !info.field.is_read_only()
                            && !info.ty.is_function_type()
                            && !self.is_subset_eq(&info.ty, &intersect)
                        {
                            self.error(
                                errors,
                                cls.range(),
                                ErrorInfo::Kind(ErrorKind::InconsistentInheritance),
                                format!(
                                    "Field `{field_name}` is declared `{}` in ancestor `{}`, which is not assignable to the type `{}` implied by multiple inheritance",
                                    info.ty,
                                    info.class,
                                    intersect,
                                ),
                            );
                        }
                    }
                }

                if let Some(child_member) = self.get_class_member(cls, field_name) {
                    let child_field = Arc::unwrap_or_clone(child_member.value.clone());
                    if self
                        .typed_dict_field_info(child_metadata.as_ref(), field_name, &child_field)
                        .is_some()
                    {
                        for info in inherited_field_infos_by_ancestor {
                            if self
                                .typed_dict_field_info(
                                    info.metadata.as_ref(),
                                    field_name,
                                    &info.field,
                                )
                                .is_some()
                                && !self.validate_typed_dict_field_override(
                                    cls,
                                    child_metadata.as_ref(),
                                    &info.class,
                                    info.metadata.as_ref(),
                                    field_name,
                                    &child_field,
                                    &info.field,
                                    cls.range(),
                                    errors,
                                )
                            {
                                continue;
                            }
                        }
                    }
                }
            }
        }
    }

    fn get_non_synthesized_field_from_current_class_only(
        &self,
        cls: &Class,
        name: &Name,
    ) -> Option<Arc<ClassField>> {
        if cls.contains(name)
            && let Some(field) = self.get_from_class(cls, &KeyClassField(cls.index(), name.clone()))
        {
            Some(field)
        } else {
            None
        }
    }

    fn get_field_from_ancestors(
        &self,
        cls: &Class,
        mut ancestors: impl Iterator<Item = &'a ClassType>,
        name: &Name,
        get_field: &impl Fn(&Class, &Name) -> Option<Arc<ClassField>>,
    ) -> Option<WithDefiningClass<Arc<ClassField>>> {
        ancestors.find_map(|ancestor| {
            if ancestor.is_builtin("object")
                && [dunder::NEW, dunder::INIT].contains(name)
                && self.extends_any(cls)
            {
                // If this class has an `Any` ancestor, then we assume that `__new__` and `__init__`
                // can be called with any arguments. These attributes are special because they are
                // commonly overridden with incompatible type signatures. For most attributes, it's
                // more helpful to return the attribute type from `object` because it's unlikely to
                // have been changed by the unknown `Any` ancestor. Note that we put this check
                // right before `object` in the MRO because we know that `object` is always last.
                // While it would be safer to assume that the `Any` ancestor could appear first in
                // the MRO, we choose to instead return a more precise attribute type if we can find
                // one on a non-`Any` ancestor.
                Some(Arc::new(ClassField::new_synthesized(Type::any_implicit())))
            } else {
                get_field(ancestor.class_object(), name)
            }
            .map(|field| WithDefiningClass {
                value: Arc::new(
                    field.instantiate_helper(&mut |ty| ancestor.targs().substitute_into_mut(ty)),
                ),
                defining_class: ancestor.class_object().dupe(),
            })
        })
    }

    fn get_field_from_mro(
        &self,
        cls: &Class,
        name: &Name,
        get_field: &impl Fn(&Class, &Name) -> Option<Arc<ClassField>>,
    ) -> Option<WithDefiningClass<Arc<ClassField>>> {
        get_field(cls, name)
            .map(|field| WithDefiningClass {
                value: field,
                defining_class: cls.dupe(),
            })
            .or_else(|| {
                self.get_field_from_ancestors(
                    cls,
                    self.get_mro_for_class(cls).ancestors(self.stdlib),
                    name,
                    get_field,
                )
            })
    }

    /// Only look up fields that are not synthesized. This is useful when synthesizing method signatures
    /// for typeddict, named tuple, etc.
    pub fn get_non_synthesized_class_member(
        &self,
        cls: &Class,
        name: &Name,
    ) -> Option<Arc<ClassField>> {
        self.get_field_from_mro(cls, name, &|cls, name| {
            self.get_non_synthesized_field_from_current_class_only(cls, name)
                .filter(|field| !field.is_init_var())
        })
        .map(|x| x.value)
    }

    fn get_synthesized_field_from_current_class_only(
        &self,
        cls: &Class,
        name: &Name,
    ) -> Option<Arc<ClassField>> {
        Some(
            self.get_from_class(cls, &KeyClassSynthesizedFields(cls.index()))?
                .get(name)?
                .inner
                .dupe(),
        )
    }

    /// This function does not return fields defined in parent classes
    pub fn get_field_from_current_class_only(
        &self,
        cls: &Class,
        name: &Name,
    ) -> Option<Arc<ClassField>> {
        self.get_non_synthesized_field_from_current_class_only(cls, name)
            .or_else(|| self.get_synthesized_field_from_current_class_only(cls, name))
    }

    fn get_class_member_impl(
        &self,
        cls: &Class,
        name: &Name,
    ) -> Option<WithDefiningClass<Arc<ClassField>>> {
        self.get_field_from_mro(cls, name, &|cls, name| {
            self.get_field_from_current_class_only(cls, name)
        })
    }

    fn get_non_synthesized_dataclass_member_impl(
        &self,
        cls: &Class,
        name: &Name,
    ) -> Option<WithDefiningClass<Arc<ClassField>>> {
        self.get_field_from_mro(cls, name, &|cls, name| {
            let field = self.get_non_synthesized_field_from_current_class_only(cls, name)?;
            if field.initialization() == ClassFieldInitialization::Method {
                // This parent happens to assign to the field in a method but doesn't define it.
                None
            } else {
                Some(field)
            }
        })
    }

    pub(in crate::alt::class) fn get_class_member(
        &self,
        cls: &Class,
        name: &Name,
    ) -> Option<WithDefiningClass<Arc<ClassField>>> {
        if let Some(member) = self.get_class_member_impl(cls, name)
            && !member.value.is_init_var()
        {
            Some(member)
        } else {
            None
        }
    }

    pub fn get_instance_attribute(&self, cls: &ClassType, name: &Name) -> Option<ClassAttribute> {
        self.get_class_member(cls.class_object(), name)
            .map(|member| self.as_instance_attribute(&member.value, &Instance::of_class(cls)))
    }

    pub fn get_self_attribute(&self, cls: &ClassType, name: &Name) -> Option<ClassAttribute> {
        self.get_class_member(cls.class_object(), name)
            .map(|member| self.as_instance_attribute(&member.value, &Instance::of_self_type(cls)))
    }

    pub fn get_protocol_attribute(
        &self,
        cls: &ClassType,
        self_type: Type,
        name: &Name,
    ) -> Option<ClassAttribute> {
        self.get_class_member(cls.class_object(), name)
            .map(|member| {
                self.as_instance_attribute(&member.value, &Instance::of_protocol(cls, self_type))
            })
    }

    pub fn get_metaclass_attribute(
        &self,
        cls: &ClassBase,
        metaclass: &ClassType,
        name: &Name,
    ) -> Option<ClassAttribute> {
        self.get_class_member(metaclass.class_object(), name)
            .map(|member| {
                self.as_instance_attribute(
                    &member.value,
                    &Instance::of_metaclass(cls.clone(), metaclass),
                )
            })
    }

    // When we're accessing the attribute of a string literal, we bind methods to
    // `LiteralString` instead of `str`, so that overload selection works correctly
    // for `LiteralString`-specific overloads defined in `str`.
    pub fn get_literal_string_attribute(&self, name: &Name) -> Option<ClassAttribute> {
        self.get_class_member(self.stdlib.str().class_object(), name)
            .map(|member| {
                self.as_instance_attribute(&member.value, &Instance::literal_string(self.stdlib))
            })
    }

    pub fn get_bounded_quantified_attribute(
        &self,
        quantified: Quantified,
        upper_bound: &ClassType,
        name: &Name,
    ) -> Option<ClassAttribute> {
        let quantified_with_specific_upper_bound = match quantified.restriction() {
            Restriction::Constraints(_) => {
                quantified.with_restriction(Restriction::Constraints(vec![
                    upper_bound.clone().to_type(),
                ]))
            }
            Restriction::Bound(_) => {
                quantified.with_restriction(Restriction::Bound(upper_bound.clone().to_type()))
            }
            Restriction::Unrestricted => quantified,
        };
        self.get_class_member(upper_bound.class_object(), name)
            .map(|member| {
                self.as_instance_attribute(
                    &member.value,
                    &Instance::of_type_var(quantified_with_specific_upper_bound, upper_bound),
                )
            })
    }

    pub fn get_typed_dict_attribute(&self, td: &TypedDict, name: &Name) -> Option<ClassAttribute> {
        if let Some(meta) = self
            .get_metadata_for_class(td.class_object())
            .typed_dict_metadata()
            && meta.fields.contains_key(name)
        {
            // TypedDict fields are dictionary key declarations, not real fields.
            return None;
        }
        self.get_class_member(td.class_object(), name)
            .map(|member| self.as_instance_attribute(&member.value, &Instance::of_typed_dict(td)))
    }

    pub fn get_super_class_member(
        &self,
        cls: &Class,
        start_lookup_cls: Option<&ClassType>,
        name: &Name,
    ) -> Option<WithDefiningClass<Arc<ClassField>>> {
        // Skip ancestors in the MRO until we find the class we want to start at
        let metadata = self.get_mro_for_class(cls);
        let ancestors = metadata.ancestors(self.stdlib).skip_while(|ancestor| {
            if let Some(start_lookup_cls) = start_lookup_cls {
                *ancestor != start_lookup_cls
            } else {
                false
            }
        });
        self.get_field_from_ancestors(cls, ancestors, name, &|cls, name| {
            self.get_field_from_current_class_only(cls, name)
                .filter(|field| !field.is_init_var())
        })
    }

    /// Looks up an attribute on a super instance.
    pub fn get_super_attribute(
        &self,
        start_lookup_cls: &ClassType,
        super_obj: &SuperObj,
        name: &Name,
    ) -> Option<ClassAttribute> {
        match super_obj {
            SuperObj::Instance(obj) => self
                .get_super_class_member(obj.class_object(), Some(start_lookup_cls), name)
                .map(|member| {
                    if let Some(reason) = self.super_method_needs_impl_reason(&member) {
                        ClassAttribute::no_access(reason)
                    } else {
                        self.as_instance_attribute(&member.value, &Instance::of_self_type(obj))
                    }
                }),
            SuperObj::Class(obj) => self
                .get_super_class_member(obj.class_object(), Some(start_lookup_cls), name)
                .map(|member| {
                    if let Some(reason) = self.super_method_needs_impl_reason(&member) {
                        ClassAttribute::no_access(reason)
                    } else {
                        self.as_class_attribute(&member.value, &ClassBase::SelfType(obj.clone()))
                    }
                }),
        }
    }

    fn super_method_needs_impl_reason(
        &self,
        member: &WithDefiningClass<Arc<ClassField>>,
    ) -> Option<NoAccessReason> {
        if member.value.is_abstract() {
            return Some(NoAccessReason::SuperMethodNeedsImplementation(
                member.defining_class.dupe(),
            ));
        }
        let metadata = self.get_metadata_for_class(&member.defining_class);
        if metadata.is_protocol() && member.value.is_stub_method() {
            Some(NoAccessReason::SuperMethodNeedsImplementation(
                member.defining_class.dupe(),
            ))
        } else {
            None
        }
    }

    /// Gets an attribute from a class definition.
    ///
    /// Returns `None` if there is no such attribute, otherwise an `Attribute` object
    /// that describes whether access is allowed and the type if so.
    ///
    /// Access is disallowed for instance-only attributes and for attributes whose
    /// type contains a class-scoped type parameter - e.g., `class A[T]: x: T`.
    pub fn get_class_attribute(&self, cls: &ClassBase, name: &Name) -> Option<ClassAttribute> {
        self.get_class_member(cls.class_object(), name)
            .map(|member| self.as_class_attribute(&member.value, cls))
    }

    pub fn get_bounded_quantified_class_attribute(
        &self,
        quantified: Quantified,
        class: &ClassType,
        name: &Name,
    ) -> Option<ClassAttribute> {
        self.get_class_member(class.class_object(), name)
            .map(|member| {
                self.as_class_attribute(
                    &member.value,
                    &ClassBase::Quantified(quantified, class.clone()),
                )
            })
    }

    pub fn field_is_inherited_from(
        &self,
        cls: &Class,
        field: &Name,
        ancestor: (&str, &str),
    ) -> bool {
        let member = self.get_class_member(cls, field);
        match member {
            Some(member) => member.defined_on(ancestor.0, ancestor.1),
            None => false,
        }
    }

    /// Get the class's `__new__` method.
    ///
    /// This lookup skips normal method binding logic (it behaves like a cross
    /// between a classmethod and a constructor; downstream code handles this
    /// using the raw callable type).
    pub fn get_dunder_new(&self, cls: &ClassType) -> Option<Type> {
        let new_member = self.get_class_member(cls.class_object(), &dunder::NEW)?;
        if new_member.defined_on("builtins", "object") {
            // The default behavior of `object.__new__` is already baked into our implementation of
            // class construction; we only care about `__new__` if it is overridden.
            None
        } else {
            Arc::unwrap_or_clone(new_member.value)
                .as_raw_special_method_type(&Instance::of_class(cls))
        }
    }

    fn get_dunder_init_helper(&self, instance: &Instance, get_object_init: bool) -> Option<Type> {
        let init_method = self.get_class_member(instance.class, &dunder::INIT)?;
        if get_object_init || !init_method.defined_on("builtins", "object") {
            Arc::unwrap_or_clone(init_method.value).as_special_method_type(instance)
        } else {
            None
        }
    }

    /// Get the class's `__init__` method. The second argument controls whether we return an inherited `object.__init__`.
    pub fn get_dunder_init(&self, cls: &ClassType, get_object_init: bool) -> Option<Type> {
        self.get_dunder_init_helper(&Instance::of_class(cls), get_object_init)
    }

    pub fn get_typed_dict_dunder_init(&self, td: &TypedDict) -> Option<Type> {
        self.get_dunder_init_helper(&Instance::of_typed_dict(td), true)
    }

    /// Get the metaclass `__call__` method
    pub fn get_metaclass_dunder_call(&self, cls: &ClassType) -> Option<Type> {
        let metadata = self.get_metadata_for_class(cls.class_object());
        let metaclass = metadata.custom_metaclass()?;
        let attr = self.get_class_member(metaclass.class_object(), &dunder::CALL)?;
        if attr.defined_on("builtins", "type") {
            // The behavior of `type.__call__` is already baked into our implementation of constructors,
            // so we can skip analyzing it at the type level.
            None
        } else if attr.value.is_function_without_return_annotation() {
            // According to the typing spec:
            // If a custom metaclass __call__ method is present but does not have an annotated return type,
            // type checkers may assume that the method acts like type.__call__.
            // https://typing.python.org/en/latest/spec/constructors.html#converting-a-constructor-to-callable
            None
        } else {
            Arc::unwrap_or_clone(attr.value)
                .as_raw_special_method_type(&Instance::of_metaclass(
                    ClassBase::ClassType(cls.clone()),
                    metaclass,
                ))
                .and_then(|ty| make_bound_method(Type::type_form(cls.clone().to_type()), ty).ok())
        }
    }

    pub fn resolve_named_tuple_element(&self, cls: ClassType, name: &Name) -> Option<Type> {
        let field = self.get_class_member(cls.class_object(), name)?.value;
        match field.instantiate_for(&Instance::of_class(&cls)).0 {
            ClassFieldInner::Simple {
                ty,
                read_only_reason: Some(_),
                descriptor: None,
                is_function_without_return_annotation: false,
                ..
            } => Some(ty),
            _ => None,
        }
    }

    fn check_dataclass_field_final(
        &self,
        cls: &Class,
        attr_name: &Name,
        errors: &ErrorCollector,
        range: TextRange,
    ) {
        if let DataclassMember::Field(field, _) = self.get_dataclass_member(cls, attr_name) {
            let field = field.value;
            if field.is_final() {
                let msg = vec1![
                    format!("Cannot set field `{attr_name}`"),
                    ReadOnlyReason::Final.error_message()
                ];
                errors.add(range, ErrorInfo::Kind(ErrorKind::ReadOnly), msg);
            }
        }
    }

    pub fn check_class_attr_set_and_infer_narrow(
        &self,
        class_attr: ClassAttribute,
        instance_class: Option<&ClassType>,
        class_base: Option<&ClassBase>,
        attr_name: &Name,
        got: TypeOrExpr,
        range: TextRange,
        errors: &ErrorCollector,
        context: Option<&dyn Fn() -> ErrorContext>,
        should_narrow: &mut bool,
        narrowed_types: &mut Vec<Type>,
    ) {
        match class_attr {
            ClassAttribute::NoAccess(e) => {
                self.error(
                    errors,
                    range,
                    ErrorInfo::new(ErrorKind::NoAccess, context),
                    e.to_error_msg(attr_name),
                );
                *should_narrow = false;
            }
            ClassAttribute::ReadOnly(_, reason) => {
                // In pydantic, if a non-frozen model inherits from a frozen model,
                // attributes of the frozen model are no longer readonly.
                let should_raise_error = if let Some(instance_class) = instance_class {
                    let class = instance_class.class_object();
                    let metadata = self.get_metadata_for_class(class);
                    !(metadata.is_pydantic_base_model()
                        && metadata
                            .dataclass_metadata()
                            .is_some_and(|dm| !dm.kws.frozen))
                } else {
                    true
                };

                if should_raise_error {
                    let msg = vec1![
                        format!("Cannot set field `{attr_name}`"),
                        reason.error_message()
                    ];
                    errors.add(range, ErrorInfo::Kind(ErrorKind::ReadOnly), msg);
                    *should_narrow = false;
                }
            }
            ClassAttribute::ReadWrite(attr_ty) => {
                // If the attribute has a converter, then `want` should be the type expected by the converter.
                let attr_ty = match instance_class {
                    Some(cls) => match self.get_dataclass_member(cls.class_object(), attr_name) {
                        DataclassMember::Field(_, kws) => kws.converter_param.unwrap_or(attr_ty),
                        _ => attr_ty,
                    },
                    _ => attr_ty,
                };
                // Obtain a class object for checking whether we're writing to a final field in dataclass
                let class_object = instance_class
                    .map(|cls| cls.class_object())
                    .or(class_base.map(|cb| cb.class_object()));
                if let Some(class_object) = class_object {
                    self.check_dataclass_field_final(class_object, attr_name, errors, range);
                }
                self.check_set_read_write_and_infer_narrow(
                    attr_ty,
                    attr_name,
                    got,
                    range,
                    errors,
                    context,
                    *should_narrow,
                    narrowed_types,
                );
            }
            ClassAttribute::Property(getter, None, cls) => {
                let is_cached_property = getter.is_cached_property();
                if is_cached_property {
                    let attr_ty = self.call_property_getter(getter, range, errors, context);
                    self.check_set_read_write_and_infer_narrow(
                        attr_ty,
                        attr_name,
                        got,
                        range,
                        errors,
                        context,
                        *should_narrow,
                        narrowed_types,
                    );
                    *should_narrow = false;
                } else {
                    let e = NoAccessReason::SettingReadOnlyProperty(cls);
                    self.error(
                        errors,
                        range,
                        ErrorInfo::new(ErrorKind::ReadOnly, context),
                        e.to_error_msg(attr_name),
                    );
                    *should_narrow = false;
                }
            }
            ClassAttribute::Property(_, Some(setter), _) => {
                let got = CallArg::arg(got);
                self.call_property_setter(setter, got, range, errors, context);
                *should_narrow = false;
            }
            ClassAttribute::Descriptor(x, base) => {
                match base {
                    DescriptorBase::Instance(class_type)
                        if let Some(setter) = self.resolve_descriptor_setter(&x, errors) =>
                    {
                        let got = CallArg::arg(got);
                        self.call_descriptor_setter(
                            setter, class_type, got, range, errors, context,
                        );
                    }
                    DescriptorBase::Instance(class_type) => {
                        let e = NoAccessReason::SettingReadOnlyDescriptor(
                            class_type.class_object().dupe(),
                        );
                        self.error(
                            errors,
                            range,
                            ErrorInfo::new(ErrorKind::ReadOnly, context),
                            e.to_error_msg(attr_name),
                        );
                    }
                    DescriptorBase::ClassDef(class) => {
                        let e = NoAccessReason::SettingDescriptorOnClass(class.dupe());
                        self.error(
                            errors,
                            range,
                            ErrorInfo::new(ErrorKind::NoAccess, context),
                            e.to_error_msg(attr_name),
                        );
                    }
                };
                *should_narrow = false;
            }
        }
    }

    pub fn check_class_attr_delete(
        &self,
        class_attr: ClassAttribute,
        attr_name: &Name,
        range: TextRange,
        errors: &ErrorCollector,
        context: Option<&dyn Fn() -> ErrorContext>,
    ) {
        match class_attr {
            ClassAttribute::NoAccess(reason) => {
                self.error(
                    errors,
                    range,
                    ErrorInfo::new(ErrorKind::NoAccess, context),
                    reason.to_error_msg(attr_name),
                );
            }
            ClassAttribute::ReadOnly(_, reason) => {
                let msg = vec1![
                    format!("Cannot delete field `{attr_name}`"),
                    reason.error_message()
                ];
                errors.add(range, ErrorInfo::Kind(ErrorKind::ReadOnly), msg);
            }
            ClassAttribute::ReadWrite(..)
            | ClassAttribute::Property(..)
            | ClassAttribute::Descriptor(..) => {
                // Allow deleting most attributes for now, for compatbility with mypy.
            }
        }
    }

    pub fn is_class_attribute_subset(
        &self,
        got: &ClassAttribute,
        want: &ClassAttribute,
        is_subset: &mut dyn FnMut(&Type, &Type) -> Result<(), SubsetError>,
    ) -> Result<(), AttrSubsetError> {
        match (got, want) {
            (_, ClassAttribute::NoAccess(_)) => Ok(()),
            (ClassAttribute::NoAccess(_), _) => Err(AttrSubsetError::NoAccess),
            (
                ClassAttribute::Property(_, _, _),
                ClassAttribute::ReadOnly(..) | ClassAttribute::ReadWrite(..),
            ) => Err(AttrSubsetError::Property),
            (
                ClassAttribute::ReadOnly(..),
                ClassAttribute::Property(_, Some(_), _) | ClassAttribute::ReadWrite(_),
            ) => Err(AttrSubsetError::ReadOnly),
            (
                // TODO(stroxler): Investigate this case more: methods should be ReadOnly, but
                // in some cases for unknown reasons they wind up being ReadWrite.
                ClassAttribute::ReadWrite(got @ Type::BoundMethod(_)),
                ClassAttribute::ReadWrite(want @ Type::BoundMethod(_)),
            ) => is_subset(got, want).map_err(|subset_error| AttrSubsetError::Covariant {
                got: got.clone(),
                want: want.clone(),
                got_is_property: false,
                want_is_property: false,
                subset_error,
            }),
            (ClassAttribute::ReadWrite(got), ClassAttribute::ReadWrite(want)) => {
                let subset_error = is_subset(got, want)
                    .map_or_else(Some, |_| is_subset(want, got).map_or_else(Some, |_| None));
                if let Some(subset_error) = subset_error {
                    Err(AttrSubsetError::Invariant {
                        got: got.clone(),
                        want: want.clone(),
                        subset_error,
                    })
                } else {
                    Ok(())
                }
            }
            (
                ClassAttribute::ReadWrite(got) | ClassAttribute::ReadOnly(got, ..),
                ClassAttribute::ReadOnly(want, _),
            ) => is_subset(got, want).map_err(|subset_error| AttrSubsetError::Covariant {
                got: got.clone(),
                want: want.clone(),
                got_is_property: false,
                want_is_property: false,
                subset_error,
            }),
            (ClassAttribute::ReadOnly(got, _), ClassAttribute::Property(want, _, _)) => {
                is_subset(
                    // Synthesize a getter method
                    &Type::callable_ellipsis(got.clone()),
                    want,
                )
                .map_err(|subset_error| AttrSubsetError::Covariant {
                    got: got.clone(),
                    want: want.clone(),
                    got_is_property: false,
                    want_is_property: true,
                    subset_error,
                })
            }
            (ClassAttribute::ReadWrite(got), ClassAttribute::Property(want, want_setter, _)) => {
                is_subset(
                    // Synthesize a getter method
                    &Type::callable_ellipsis(got.clone()),
                    want,
                )
                .map_err(|subset_error| AttrSubsetError::Covariant {
                    got: got.clone(),
                    want: want.clone(),
                    got_is_property: false,
                    want_is_property: true,
                    subset_error,
                })?;
                if let Some(want_setter) = want_setter {
                    // Synthesize a setter method
                    is_subset(
                        want_setter,
                        &Type::callable(
                            vec![Param::PosOnly(None, got.clone(), Required::Required)],
                            Type::None,
                        ),
                    )
                    .map_err(|subset_error| AttrSubsetError::Contravariant {
                        want: want_setter.clone(),
                        got: got.clone(),
                        got_is_property: true,
                        subset_error,
                    })
                } else {
                    Ok(())
                }
            }
            (
                ClassAttribute::Property(got_getter, got_setter, _),
                ClassAttribute::Property(want_getter, want_setter, _),
            ) => {
                is_subset(got_getter, want_getter).map_err(|subset_error| {
                    AttrSubsetError::Covariant {
                        got: got_getter.clone(),
                        want: want_getter.clone(),
                        got_is_property: true,
                        want_is_property: true,
                        subset_error,
                    }
                })?;
                match (got_setter, want_setter) {
                    (Some(got_setter), Some(want_setter)) => is_subset(got_setter, want_setter)
                        .map_err(|subset_error| AttrSubsetError::Contravariant {
                            want: want_setter.clone(),
                            got: got_setter.clone(),
                            got_is_property: true,
                            subset_error,
                        }),
                    (None, Some(_)) => Err(AttrSubsetError::ReadOnly),
                    (_, None) => Ok(()),
                }
            }
            (
                ClassAttribute::Descriptor(Descriptor { cls: got_cls, .. }, ..),
                ClassAttribute::Descriptor(Descriptor { cls: want_cls, .. }, ..),
            ) => {
                let got_ty = got_cls.clone().to_type();
                let want_ty = want_cls.clone().to_type();
                is_subset(&got_ty, &want_ty).map_err(|subset_error| AttrSubsetError::Covariant {
                    got: got_ty,
                    want: want_ty,
                    got_is_property: false,
                    want_is_property: false,
                    subset_error,
                })
            }
            (ClassAttribute::Descriptor(..), _) | (_, ClassAttribute::Descriptor(..)) => {
                Err(AttrSubsetError::Descriptor)
            }
        }
    }

    pub fn resolve_get_class_attr(
        &self,
        class_attr: ClassAttribute,
        range: TextRange,
        errors: &ErrorCollector,
        context: Option<&dyn Fn() -> ErrorContext>,
    ) -> Result<Type, NoAccessReason> {
        match class_attr {
            ClassAttribute::NoAccess(reason) => Err(reason),
            ClassAttribute::ReadWrite(ty) | ClassAttribute::ReadOnly(ty, _) => Ok(ty),
            ClassAttribute::Property(getter, ..) => {
                self.record_property_getter(range, &getter);
                Ok(self.call_property_getter(getter, range, errors, context))
            }
            ClassAttribute::Descriptor(x, base) => {
                if let Some(getter) = self.resolve_descriptor_getter(&x, errors) {
                    // Reading a descriptor with a getter resolves to a method call
                    //
                    // TODO(stroxler): Once we have more complex error traces, it would be good to pass
                    // context down so that errors inside the call can mention that it was a descriptor read.
                    Ok(self.call_descriptor_getter(getter, base, range, errors, context))
                } else {
                    // Reading descriptor with no getter resolves to the descriptor itself
                    Ok(x.cls.to_type())
                }
            }
        }
    }

    fn resolve_descriptor_getter(&self, x: &Descriptor, errors: &ErrorCollector) -> Option<Type> {
        if x.getter
            && let Some(getter) = self.get_class_member(x.cls.class_object(), &dunder::GET)
        {
            let attr = self.as_instance_attribute(&getter.value, &Instance::of_class(&x.cls));
            Some(
                self.resolve_get_class_attr(attr, x.range, errors, None)
                    .unwrap_or_else(|e| {
                        self.error(
                            errors,
                            x.range,
                            ErrorInfo::new(ErrorKind::NoAccess, None),
                            e.to_error_msg(&dunder::GET),
                        )
                    }),
            )
        } else {
            None
        }
    }

    fn resolve_descriptor_setter(&self, x: &Descriptor, errors: &ErrorCollector) -> Option<Type> {
        if x.setter
            && let Some(setter) = self.get_class_member(x.cls.class_object(), &dunder::SET)
        {
            let attr = self.as_instance_attribute(&setter.value, &Instance::of_class(&x.cls));
            Some(
                self.resolve_get_class_attr(attr, x.range, errors, None)
                    .unwrap_or_else(|e| {
                        self.error(
                            errors,
                            x.range,
                            ErrorInfo::new(ErrorKind::NoAccess, None),
                            e.to_error_msg(&dunder::SET),
                        )
                    }),
            )
        } else {
            None
        }
    }

    /// Return `__call__` as a bound method if instances of `cls` have `__call__`.
    /// This is what the runtime automatically does when we try to call an instance.
    pub fn instance_as_dunder_call(&self, cls: &ClassType) -> Option<Type> {
        self.get_instance_attribute(cls, &dunder::CALL)
            .and_then(|attr| attr.as_instance_method())
    }

    /// Return `__call__` as bound method when called on `Self`.
    pub fn self_as_dunder_call(&self, cls: &ClassType) -> Option<Type> {
        self.get_self_attribute(cls, &dunder::CALL)
            .and_then(|attr| attr.as_instance_method())
    }

    /// Return `__call__` as a bound method if instances of `type_var` have `__call__`.
    /// We look up `__call__` from the upper bound of `type_var`, but `Self` is substituted with
    /// the `type_var` instead of the upper bound class.
    pub fn quantified_instance_as_dunder_call(
        &self,
        quantified: Quantified,
        upper_bound: &ClassType,
    ) -> Option<Type> {
        self.get_bounded_quantified_attribute(quantified, upper_bound, &dunder::CALL)
            .and_then(|attr| attr.as_instance_method())
    }
}<|MERGE_RESOLUTION|>--- conflicted
+++ resolved
@@ -564,7 +564,6 @@
         }
     }
 
-<<<<<<< HEAD
     pub fn is_stub_method(&self) -> bool {
         match &self.0 {
             ClassFieldInner::Simple { ty, .. } => Self::type_is_stub_function(ty),
@@ -583,11 +582,10 @@
                 OverloadType::Forall(forall) => forall.body.metadata.flags.lacks_implementation,
             }),
             _ => false,
-=======
+ 
     pub fn is_foreign_key(&self) -> bool {
         match &self.0 {
             ClassFieldInner::Simple { is_foreign_key, .. } => *is_foreign_key,
->>>>>>> ffa1a38f
         }
     }
 
